from setuptools import setup, find_packages
from distutils.util import convert_path

with open("README.md","r") as f:
    long_description = f.read()

version_ns = {}
vpath = convert_path('py4DSTEM/version.py')
with open(vpath) as version_file:
    exec(version_file.read(), version_ns)

setup(
    name='py4DSTEM',
<<<<<<< HEAD
    version='0.13.0',
=======
    version=version_ns['__version__'],
>>>>>>> ecaa8219
    packages=find_packages(),
    description='An open source python package for processing and analysis of 4D STEM data.',
    long_description=long_description,
    long_description_content_type="text/markdown",
    url='https://github.com/py4dstem/py4DSTEM/',
    author='Benjamin H. Savitzky',
    author_email='ben.savitzky@gmail.com',
    license='GNU GPLv3',
    keywords="STEM 4DSTEM",
    python_requires='>=3.7',
    install_requires=[
        'numpy >= 1.19',
        'scipy >= 1.5.2',
        'h5py >= 2.10.0',
        'ncempy >= 1.8.1',
        'matplotlib >= 3.4.2',
        'scikit-image >= 0.17.2',
        'scikit-learn >= 0.23.2',
        'PyQt5 >= 5.10',
        'pyqtgraph >= 0.11',
        'qtconsole >= 4.7.7',
        'ipywidgets >= 7.6.3',
        'tqdm >= 4.46.1',
        'dill >= 0.3.3',
        'gdown >= 4.4.0',
        'dask >= 2.3.0',
        'distributed >= 2.3.0'
        ],
    extras_require={
        'ipyparallel': ['ipyparallel >= 6.2.4', 'dill >= 0.3.3'],
        'cuda': ['cupy'],
        'acom': ['pymatgen'],
        'aiml': ['tensorflow == 2.4.1','tensorflow-addons','crystal4D'],
        'aiml-cuda': ['tensorflow-addons''crystal4D','cupy','numba >= 0.49.1'],
        'numba': ['numba >= 0.49.1']
        },
    entry_points={
        'console_scripts': ['py4DSTEM=py4DSTEM.gui.runGUI:launch']
    },
    package_data={
        'py4DSTEM':['process/utils/scattering_factors.txt']
    },
)<|MERGE_RESOLUTION|>--- conflicted
+++ resolved
@@ -11,11 +11,7 @@
 
 setup(
     name='py4DSTEM',
-<<<<<<< HEAD
-    version='0.13.0',
-=======
     version=version_ns['__version__'],
->>>>>>> ecaa8219
     packages=find_packages(),
     description='An open source python package for processing and analysis of 4D STEM data.',
     long_description=long_description,
