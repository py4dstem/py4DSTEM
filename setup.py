--- conflicted
+++ resolved
@@ -41,13 +41,8 @@
         ],
     extras_require={
         'ipyparallel': ['ipyparallel >= 6.2.4', 'dill >= 0.3.3'],
-<<<<<<< HEAD
-        'cuda': ['cupy'],
-        'acom': ['pymatgen >= 2022', 'mp-api >= 0.24.1'],
-=======
         'cuda': ['cupy >= 10.0.0'],
         'acom': ['pymatgen >= 2022', 'mp-api == 0.24.1'],
->>>>>>> fe52f62a
         'aiml': ['tensorflow == 2.4.1','tensorflow-addons <= 0.14.0','crystal4D'],
         'aiml-cuda': ['tensorflow == 2.4.1','tensorflow-addons <= 0.14.0','crystal4D','cupy'],
         'numba': ['numba >= 0.49.1']
