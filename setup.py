--- conflicted
+++ resolved
@@ -37,13 +37,8 @@
         'gdown >= 4.4.0',
         'dask >= 2.3.0',
         'distributed >= 2.3.0',
-<<<<<<< HEAD
-        'emdfile >= 0.0.10',
         'mpire >= 2.7.1',
         'threadpoolctl >= 3.1.0'
-=======
-        'emdfile >= 0.0.12',
->>>>>>> 1c73c5a7
         ],
     extras_require={
         'ipyparallel': ['ipyparallel >= 6.2.4', 'dill >= 0.3.3'],
