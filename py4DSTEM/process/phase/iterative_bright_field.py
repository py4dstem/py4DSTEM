"""
Module for reconstructing virtual bright field images by aligning each virtual BF image.
"""

import matplotlib.pyplot as plt
import numpy as np
import scipy as sp
<<<<<<< HEAD
from scipy.special import comb
from scipy.ndimage import gaussian_filter
from scipy.optimize import curve_fit

from py4DSTEM.utils.tqdmnd import tqdmnd
from py4DSTEM.process.utils import get_shifted_ar, get_shift
from py4DSTEM.process.utils.get_maxima_2D import get_maxima_2D
=======
>>>>>>> faeb1d04
from py4DSTEM.process.utils.multicorr import upsampled_correlation
from py4DSTEM.process.utils.utils import electron_wavelength_angstrom
from py4DSTEM.utils.tqdmnd import tqdmnd
from py4DSTEM.visualize import show
from scipy.ndimage import gaussian_filter
from scipy.special import comb


class BFreconstruction:
    """
    A class for reconstructing aligned virtual bright field images.

    """

    def __init__(
        self,
        dataset,
        accelerating_voltage_kV=300e3,
        threshold_intensity=0.8,
        normalize_images=True,
        padding=(64, 64),
        edge_blend=16,
        initial_align=True,
        initial_align_bin=4,
        subpixel="multicorr",
        upsample_factor=8,
        plot_recon=True,
        progress_bar=True,
    ):

        # store parameters
        self.threshold_intensity = threshold_intensity
        self.padding = padding
        self.edge_blend = edge_blend
        self.calibration = dataset.calibration

        # get mean diffraction pattern
        if "dp_mean" not in dataset.tree.keys():
            self.dp_mean = dataset.get_dp_mean().data
        else:
            self.dp_mean = dataset.tree["dp_mean"].data

        # make sure mean diffraction pattern is shaped correctly
        if (self.dp_mean.shape[0] != dataset.shape[2]) or (
            self.dp_mean.shape[1] != dataset.shape[2]
        ):
            self.dp_mean = dataset.get_dp_mean().data

        # select virtual detector pixels
        self.dp_mask = self.dp_mean >= (np.max(self.dp_mean) * threshold_intensity)
        self.num_images = np.count_nonzero(self.dp_mask)

        # wavelength
        self.accelerating_voltage_kV = accelerating_voltage_kV
        self.wavelength = electron_wavelength_angstrom(self.accelerating_voltage_kV)

        # diffraction space coordinates
        self.xy_inds = np.argwhere(self.dp_mask)
        if self.calibration.get_Q_pixel_units() == "A^-1":
            self.kxy = (
                self.xy_inds - np.mean(self.xy_inds, axis=0)[None, :]
            ) * dataset.calibration.get_Q_pixel_size()
            self.probe_angles = self.kxy * self.wavelength

        elif self.calibration.get_Q_pixel_units() == "mrad":
            self.probe_angles = (
                (self.xy_inds - np.mean(self.xy_inds, axis=0)[None, :])
                * dataset.calibration.get_Q_pixel_size()
                / 1000
            )
            self.kxy = self.probe_angles / self.wavelength
        else:
            raise Exception("diffraction space pixel size must be A^-1 or mrad")

        self.kr = np.sqrt(np.sum(self.kxy**2, axis=1))

        # Window function
        x = np.linspace(-1, 1, dataset.data.shape[0] + 1)
        x = x[1:]
        x -= (x[1] - x[0]) / 2
        wx = (
            np.sin(
                np.clip((1 - np.abs(x)) * dataset.data.shape[0] / edge_blend / 2, 0, 1)
                * (np.pi / 2)
            )
            ** 2
        )
        y = np.linspace(-1, 1, dataset.data.shape[1] + 1)
        y = y[1:]
        y -= (y[1] - y[0]) / 2
        wy = (
            np.sin(
                np.clip((1 - np.abs(y)) * dataset.data.shape[1] / edge_blend / 2, 0, 1)
                * (np.pi / 2)
            )
            ** 2
        )
        self.window_edge = wx[:, None] * wy[None, :]
        self.window_inv = 1 - self.window_edge
        self.window_pad = np.zeros(
            (dataset.data.shape[0] + padding[0], dataset.data.shape[1] + padding[1])
        )
        self.window_pad[
            padding[0] // 2 : dataset.data.shape[0] + padding[0] // 2,
            padding[1] // 2 : dataset.data.shape[1] + padding[1] // 2,
        ] = self.window_edge

        # init virtual image array and mask
        self.stack_BF = np.zeros(
            (
                self.num_images,
                dataset.data.shape[0] + padding[0],
                dataset.data.shape[1] + padding[1],
            ),
            dtype="float",
        )
        self.stack_mask = np.tile(self.window_pad[None, :, :], (self.num_images, 1, 1))

        # populate image array
        for a0 in tqdmnd(
            self.num_images,
            desc="Getting BF images",
            unit=" images",
            disable=not progress_bar,
        ):
            im = (
                dataset.data[:, :, self.xy_inds[a0, 0], self.xy_inds[a0, 1]]
                .copy()
                .astype("float")
            )

            if normalize_images:
                im /= np.mean(im)
                int_mean = 1.0
            else:
                int_mean = np.mean(im)

            self.stack_BF[a0, : padding[0] // 2, :] = int_mean
            self.stack_BF[a0, padding[0] // 2 :, : padding[1] // 2] = int_mean
            self.stack_BF[
                a0, padding[0] // 2 :, dataset.data.shape[1] + padding[1] // 2 :
            ] = int_mean
            self.stack_BF[
                a0,
                dataset.data.shape[0] + padding[0] // 2 :,
                padding[1] // 2 : dataset.data.shape[1] + padding[1] // 2,
            ] = int_mean
            self.stack_BF[
                a0,
                padding[0] // 2 : dataset.data.shape[0] + padding[0] // 2,
                padding[1] // 2 : dataset.data.shape[1] + padding[1] // 2,
            ] = (
                self.window_inv * int_mean + self.window_edge * im
            )

        # initial image shifts, mean BF image, and error
        self.xy_shifts = np.zeros((self.num_images, 2))
        self.stack_mean = np.mean(self.stack_BF)
        self.mask_sum = np.sum(self.window_edge) * self.num_images
        # self.recon_BF = np.mean(self.stack_BF, axis=0)
        # self.recon_error = np.atleast_1d(np.mean(np.abs(self.stack_BF - self.recon_BF[None,:,:])))
        self.recon_mask = np.sum(self.stack_mask, axis=0)
        mask_inv = 1 - np.clip(self.recon_mask, 0, 1)
        self.recon_BF = (
            self.stack_mean * mask_inv + np.sum(self.stack_BF * self.stack_mask, axis=0)
        ) / (self.recon_mask + mask_inv)
        self.recon_error = (
            np.atleast_1d(
                np.sum(
                    np.abs(self.stack_BF - self.recon_BF[None, :, :]) * self.stack_mask
                )
            )
            / self.mask_sum
        )

        # Fourier space operators for image shifts
        qx = np.fft.fftfreq(self.stack_BF.shape[1], d=1)
        qy = np.fft.fftfreq(self.stack_BF.shape[2], d=1)
        qxa, qya = np.meshgrid(qx, qy, indexing="ij")
        self.qx_shift = -2j * np.pi * qxa
        self.qy_shift = -2j * np.pi * qya

        # initial image alignment
        if initial_align:
<<<<<<< HEAD
=======
            # xy_inds = np.round(
            #     (self.xy_inds - np.median(self.xy_inds,axis=0)).astype('float') \
            #     / initial_align_bin + 0.5).astype('int')
            # xy_vals = np.unique(xy_inds, axis=0)

            # # Generate mean image for reference image
            # sub = np.logical_and(
            #     xy_inds[:,0] == xy_vals[0,0],
            #     xy_inds[:,1] == xy_vals[0,1])
            # inds_im = np.where(sub)[0]
            # G_ref = np.fft.fft2(np.mean(self.stack_BF[sub], axis=0))

            # # for a0 in range(xy_vals.shape[0]):
            # for a1 in tqdmnd(
            #     range(1,xy_vals.shape[0]),
            #     desc="Alignment at bin " + str(initial_align_bin),
            #     unit=" image subsets",
            #     disable=not progress_bar,
            #     ):
            #     # Generate mean image for alignment
            #     sub = np.logical_and(
            #         xy_inds[:,0] == xy_vals[a1,0],
            #         xy_inds[:,1] == xy_vals[a1,1])
            #     inds_im = np.where(sub)[0]
            #     G = np.fft.fft2(np.mean(self.stack_BF[sub], axis=0))
            #     print(np.sum(sub))

            #     # Get best fit alignment
            #     xy_shift = align_images(
            #         G_ref,
            #         G,
            #         upsample_factor = upsample_factor)
            #     dx = np.mod(xy_shift[0] + self.stack_BF.shape[1]/2,
            #         self.stack_BF.shape[1]) - self.stack_BF.shape[1]/2
            #     dy = np.mod(xy_shift[1] + self.stack_BF.shape[2]/2,
            #         self.stack_BF.shape[2]) - self.stack_BF.shape[2]/2

            #     # apply shifts
            #     self.xy_shifts[sub,0] += dx
            #     self.xy_shifts[sub,1] += dy

            #     # shift images and masks
            #     shift_op = np.exp(self.qx_shift * dx + self.qy_shift * dy)
            #     for a2 in range(inds_im.shape[0]):
            #         ind_shift = inds_im[a2]
            #         self.stack_BF[ind_shift] = np.real(np.fft.ifft2(
            #             np.fft.fft2(self.stack_BF[ind_shift]) * shift_op))
            #         self.stack_mask[ind_shift] = np.real(np.fft.ifft2(
            #             np.fft.fft2(self.stack_mask[ind_shift]) * shift_op))

            #     # update running estimate of reference image
            #     G_ref = G_ref * (a1-1)/a1 + (G * shift_op)/a1

            # # Center the shifts
            # xy_shifts_median = np.round(np.median(self.xy_shifts, axis = 0)).astype(int)
            # self.xy_shifts -= xy_shifts_median[None,:]
            # self.stack_BF = np.roll(self.stack_BF, -xy_shifts_median, axis=(1,2))
            # self.stack_mask = np.roll(self.stack_mask, -xy_shifts_median, axis=(1,2))

            # # Generate new estimate
            # self.recon_mask = np.sum(self.stack_mask, axis=0)
            # mask_inv = 1 - np.clip(self.recon_mask,0,1)
            # self.recon_BF = (self.stack_mean * mask_inv \
            #     + np.sum(self.stack_BF * self.stack_mask, axis=0)) \
            #     / (self.recon_mask + mask_inv)

>>>>>>> faeb1d04
            # basis function for regularization
            kr_max = np.max(self.kr)
            u = self.kxy[:, 0] * 0.5 / kr_max + 0.5
            v = self.kxy[:, 1] * 0.5 / kr_max + 0.5
            basis = np.ones((self.num_images, 3))
            basis[:, 1] = 2 * u - 1
            basis[:, 2] = 2 * v - 1

            # Iterative binning for more robust alignment
            diameter_pixels = (
                np.max(
                    (
                        np.max(self.xy_inds[:, 0]) - np.min(self.xy_inds[:, 0]),
                        np.max(self.xy_inds[:, 1]) - np.min(self.xy_inds[:, 1]),
                    )
                )
                + 1
            )
            bin_min = np.ceil(np.log(initial_align_bin) / np.log(2))
            bin_max = np.ceil(np.log(diameter_pixels) / np.log(2))
            bin_vals = 2 ** np.arange(bin_min, bin_max)[::-1]

            # Loop over all binning values
            xy_center = (self.xy_inds - np.median(self.xy_inds, axis=0)).astype("float")
            # for a0 in range(4):
            for a0 in range(bin_vals.shape[0]):
                G_ref = np.fft.fft2(self.recon_BF)

                # Segment the virtual images with current binning values
                xy_inds = np.round(xy_center / bin_vals[a0] + 0.5).astype("int")
                xy_vals = np.unique(xy_inds, axis=0)
                # Sort by radial order, from center to outer edge
                inds_order = np.argsort(np.sum(xy_vals**2, axis=1))

                # for a1 in range(xy_vals.shape[0]):
                shifts_update = np.zeros((self.num_images, 2))
                for a1 in tqdmnd(
                    xy_vals.shape[0],
                    desc="Alignment at bin " + str(bin_vals[a0].astype("int")),
                    unit=" image subsets",
                    disable=not progress_bar,
                ):
                    ind_align = inds_order[a1]

                    # Generate mean image for alignment
                    sub = np.logical_and(
                        xy_inds[:, 0] == xy_vals[ind_align, 0],
                        xy_inds[:, 1] == xy_vals[ind_align, 1],
                    )
                    # inds_im = np.where(sub)[0]
                    G = np.fft.fft2(np.mean(self.stack_BF[sub], axis=0))

                    # Get best fit alignment
                    xy_shift = align_images(G_ref, G, upsample_factor=upsample_factor)
                    dx = (
                        np.mod(
                            xy_shift[0] + self.stack_BF.shape[1] / 2,
                            self.stack_BF.shape[1],
                        )
                        - self.stack_BF.shape[1] / 2
                    )
                    dy = (
                        np.mod(
                            xy_shift[1] + self.stack_BF.shape[2] / 2,
                            self.stack_BF.shape[2],
                        )
                        - self.stack_BF.shape[2] / 2
                    )

                    # output shifts
                    shifts_update[sub, 0] = dx
                    shifts_update[sub, 1] = dy

                    # update running estimate of reference image
                    shift_op = np.exp(self.qx_shift * dx + self.qy_shift * dy)
                    G_ref = G_ref * a1 / (a1 + 1) + (G * shift_op) / (a1 + 1)

                # regularize the shifts
                xy_shifts_new = self.xy_shifts + shifts_update
                coefs = np.linalg.lstsq(basis, xy_shifts_new, rcond=None)[0]
                xy_shifts_fit = basis @ coefs
                shifts_update = xy_shifts_fit - self.xy_shifts

                # apply shifts
                for a1 in range(self.num_images):
                    G = np.fft.fft2(self.stack_BF[a1])

                    dx = shifts_update[a1, 0]
                    dy = shifts_update[a1, 1]
                    self.xy_shifts[a1, 0] += dx
                    self.xy_shifts[a1, 1] += dy

                    # shift image and mask
                    shift_op = np.exp(self.qx_shift * dx + self.qy_shift * dy)
                    self.stack_BF[a1] = np.real(np.fft.ifft2(G * shift_op))
                    self.stack_mask[a1] = np.real(
                        np.fft.ifft2(np.fft.fft2(self.stack_mask[a1]) * shift_op)
                    )

                # Center the shifts
                xy_shifts_median = np.round(np.median(self.xy_shifts, axis=0)).astype(
                    int
                )
                self.xy_shifts -= xy_shifts_median[None, :]
                self.stack_BF = np.roll(self.stack_BF, -xy_shifts_median, axis=(1, 2))
                self.stack_mask = np.roll(
                    self.stack_mask, -xy_shifts_median, axis=(1, 2)
                )

                # Generate new estimate
                self.recon_mask = np.sum(self.stack_mask, axis=0)
<<<<<<< HEAD
                mask_inv = 1 - np.clip(self.recon_mask,0,1)
                self.recon_BF = (self.stack_mean * mask_inv \
                    + np.sum(self.stack_BF * self.stack_mask, axis=0)) \
                    / (self.recon_mask + mask_inv)

=======
                mask_inv = 1 - np.clip(self.recon_mask, 0, 1)
                self.recon_BF = (
                    self.stack_mean * mask_inv
                    + np.sum(self.stack_BF * self.stack_mask, axis=0)
                ) / (self.recon_mask + mask_inv)

            # inds_order = np.argsort(self.kr)
            # G_ref = np.fft.fft2(self.stack_BF[inds_order[0]])

            # # Loop over all images
            # for a0 in tqdmnd(
            #     range(1,self.num_images),
            #     desc="Initial alignment",
            #     unit=" images",
            #     disable=not progress_bar,
            #     ):
            #     ind = inds_order[a0]
            #     G = np.fft.fft2(self.stack_BF[ind])

            #     # Get subpixel shifts
            #     xy_shift = align_images(
            #         G_ref,
            #         G,
            #         upsample_factor = upsample_factor)
            #     dx = np.mod(xy_shift[0] + self.stack_BF.shape[1]/2,
            #         self.stack_BF.shape[1]) - self.stack_BF.shape[1]/2
            #     dy = np.mod(xy_shift[1] + self.stack_BF.shape[2]/2,
            #         self.stack_BF.shape[2]) - self.stack_BF.shape[2]/2

            #     # apply shifts
            #     self.xy_shifts[ind,0] += dx
            #     self.xy_shifts[ind,1] += dy

            #     # shift image
            #     shift_op = np.exp(self.qx_shift * dx + self.qy_shift * dy)
            #     G_shift = G * shift_op
            #     self.stack_BF[ind] = np.real(np.fft.ifft2(G_shift))
            #     self.stack_mask[ind] = np.real(np.fft.ifft2(
            #         np.fft.fft2(self.stack_mask[ind]) * shift_op))

            #     # running average for reference image
            #     G_ref = G_ref * a0/(a0+1) + G_shift/(a0+1)

            # # Center the shifts
            # xy_shifts_median = np.round(np.median(self.xy_shifts, axis = 0)).astype(int)
            # self.xy_shifts -= xy_shifts_median[None,:]
            # self.stack_BF = np.roll(self.stack_BF, -xy_shifts_median, axis=(1,2))
            # self.stack_mask = np.roll(self.stack_mask, -xy_shifts_median, axis=(1,2))

            # # Update reconstruction if alignment was performed
            # self.recon_mask = np.sum(self.stack_mask, axis=0)
            # mask_inv = 1 - np.clip(self.recon_mask,0,1)
            # self.recon_BF = (self.stack_mean * mask_inv \
            #     + np.sum(self.stack_BF * self.stack_mask, axis=0)) \
            #     / (self.recon_mask + mask_inv)
            # self.recon_error = np.append(self.recon_error,
            #     np.sum(np.abs(self.stack_BF - self.recon_BF[None,:,:]) * self.stack_mask) / self.mask_sum)

>>>>>>> faeb1d04
        if plot_recon:
            self.plot_recon()

    def align_images(
        self,
        num_iter=1,
        subpixel="multicorr",
        upsample_factor=8,
        regularize_shifts=True,
        regularize_size=(1, 1),
        max_shift=1.0,
        plot_stats=True,
        plot_recon=True,
        progress_bar=True,
    ):
        """
        Iterative alignment of the BF images.
        """

        # construct regularization basis if needed
        if regularize_shifts:
            if regularize_size[0] == 1 and regularize_size[1] == 1:
                basis = self.kxy
            else:
                kr_max = np.max(self.kr)
                u = self.kxy[:, 0] * 0.5 / kr_max + 0.5
                v = self.kxy[:, 1] * 0.5 / kr_max + 0.5

                basis = np.zeros(
                    (
                        self.num_images,
                        (regularize_size[0] + 1) * (regularize_size[1] + 1),
                    )
                )
                for ii in np.arange(regularize_size[0] + 1):
                    Bi = (
                        comb(regularize_size[0], ii)
                        * (u**ii)
                        * ((1 - u) ** (regularize_size[0] - ii))
                    )

                    for jj in np.arange(regularize_size[1] + 1):
                        Bj = (
                            comb(regularize_size[1], jj)
                            * (v**jj)
                            * ((1 - v) ** (regularize_size[1] - jj))
                        )

                        ind = ii * (regularize_size[1] + 1) + jj
                        basis[:, ind] = Bi * Bj

        # Loop over iterations
        for a0 in tqdmnd(
            num_iter,
            desc="Aligning BF images",
            unit=" iterations",
            disable=not progress_bar,
        ):

            # Reference image
            G_ref = np.fft.fft2(self.recon_BF)

            # align images
            if regularize_shifts:
                shifts_update = np.zeros((self.num_images, 2))

                for a1 in range(self.num_images):
                    G = np.fft.fft2(self.stack_BF[a1])

                    # Get subpixel shifts
                    xy_shift = align_images(G_ref, G, upsample_factor=upsample_factor)
                    dx = (
                        np.mod(
                            xy_shift[0] + self.stack_BF.shape[1] / 2,
                            self.stack_BF.shape[1],
                        )
                        - self.stack_BF.shape[1] / 2
                    )
                    dy = (
                        np.mod(
                            xy_shift[1] + self.stack_BF.shape[2] / 2,
                            self.stack_BF.shape[2],
                        )
                        - self.stack_BF.shape[2] / 2
                    )

                    # record shifts
                    if dx**2 + dy**2 < max_shift**2:
                        shifts_update[a1, 0] = dx
                        shifts_update[a1, 1] = dy

                # Calculate regularized shifts
                xy_shifts_new = self.xy_shifts + shifts_update
                coefs = np.linalg.lstsq(basis, xy_shifts_new, rcond=None)[0]
                xy_shifts_fit = basis @ coefs
                shifts_update = xy_shifts_fit - self.xy_shifts

                # Apply shifts
                for a1 in range(self.num_images):
                    G = np.fft.fft2(self.stack_BF[a1])

                    dx = shifts_update[a1, 0]
                    dy = shifts_update[a1, 1]
                    self.xy_shifts[a1, 0] += dx
                    self.xy_shifts[a1, 1] += dy

                    # shift image
                    shift_op = np.exp(self.qx_shift * dx + self.qy_shift * dy)
                    self.stack_BF[a1] = np.real(np.fft.ifft2(G * shift_op))
                    self.stack_mask[a1] = np.real(
                        np.fft.ifft2(np.fft.fft2(self.stack_mask[a1]) * shift_op)
                    )

            else:
                for a1 in range(self.num_images):
                    G = np.fft.fft2(self.stack_BF[a1])

                    # Get subpixel shifts
                    xy_shift = align_images(G_ref, G, upsample_factor=upsample_factor)
                    dx = (
                        np.mod(
                            xy_shift[0] + self.stack_BF.shape[1] / 2,
                            self.stack_BF.shape[1],
                        )
                        - self.stack_BF.shape[1] / 2
                    )
                    dy = (
                        np.mod(
                            xy_shift[1] + self.stack_BF.shape[2] / 2,
                            self.stack_BF.shape[2],
                        )
                        - self.stack_BF.shape[2] / 2
                    )

                    # apply shifts
                    self.xy_shifts[a1, 0] += dx
                    self.xy_shifts[a1, 1] += dy

                    # shift image
                    shift_op = np.exp(self.qx_shift * dx + self.qy_shift * dy)
                    self.stack_BF[a1] = np.real(np.fft.ifft2(G * shift_op))
                    self.stack_mask[a1] = np.real(
                        np.fft.ifft2(np.fft.fft2(self.stack_mask[a1]) * shift_op)
                    )

            # # Center the shifts - probably not necessary for iterative part?
            # xy_shifts_median = np.round(np.median(self.xy_shifts, axis = 0)).astype(int)
            # self.xy_shifts -= xy_shifts_median[None,:]
            # self.stack_BF = np.roll(self.stack_BF, -xy_shifts_median, axis=(1,2))
            # self.stack_mask = np.roll(self.stack_mask, -xy_shifts_median, axis=(1,2))

            # update reconstruction and error
            self.recon_mask = np.sum(self.stack_mask, axis=0)
            mask_inv = 1 - np.clip(self.recon_mask, 0, 1)
            self.recon_BF = (
                self.stack_mean * mask_inv
                + np.sum(self.stack_BF * self.stack_mask, axis=0)
            ) / (self.recon_mask + mask_inv)
            self.recon_error = np.append(
                self.recon_error,
                np.sum(
                    np.abs(self.stack_BF - self.recon_BF[None, :, :]) * self.stack_mask
                )
                / self.mask_sum,
            )

        # plot convergence
        if plot_stats:
            fig, ax = plt.subplots(figsize=(8, 4))
            ax.plot(
                np.arange(self.recon_error.size),
                self.recon_error,
            )
            ax.set_xlabel("Iteration")
            ax.set_ylabel("Error")

    def plot_recon(
        self,
        bound=None,
        figsize=(8, 8),
    ):

        # Image boundaries
        if bound == 0:
            im = self.recon_BF
        else:
            if bound is None:
                bound = (self.padding[0] // 2, self.padding[1] // 2)
            else:
                if np.array(bound).ndim == 0:
                    bound = (bound, bound)
                bound = np.array(bound)
            im = self.recon_BF[bound[0] : -bound[0], bound[1] : -bound[1]]

        show(
            im,
            figsize=figsize,
        )

    def plot_shifts(
        self,
        scale_arrows=0.002,
        figsize=(8, 8),
    ):

        fig, ax = plt.subplots(figsize=figsize)

        ax.quiver(
            self.kxy[:, 1],
            self.kxy[:, 0],
            self.xy_shifts[:, 1] * scale_arrows,
            self.xy_shifts[:, 0] * scale_arrows,
            color=(1, 0, 0, 1),
            angles="xy",
            scale_units="xy",
            scale=1,
        )

        kr_max = np.max(self.kr)
        ax.set_xlim([-1.2 * kr_max, 1.2 * kr_max])
        ax.set_ylim([-1.2 * kr_max, 1.2 * kr_max])

    def aberration_fit(
        self,
        print_result=True,
        plot_CTF_compare=False,
        plot_dk=0.001,
        plot_k_sigma=0.002,
    ):
        """
        Fit aberrations to the measured image shifts.
        """

        # Convert real space shifts to Angstroms
        self.xy_shifts_Ang = self.xy_shifts * self.calibration.get_R_pixel_size()

        # Solve affine transformation
        m = np.linalg.lstsq(self.probe_angles, self.xy_shifts_Ang, rcond=None)[0]
        m_rotation, m_aberration = sp.linalg.polar(m, side="right")
        # m_test = m_rotation @ m_aberration

        # Convert into rotation and aberration coefficients
        self.rotation_Q_to_R_rads = -1 * np.arctan2(m_rotation[1, 0], m_rotation[0, 0])
        if np.abs(np.mod(self.rotation_Q_to_R_rads + np.pi, 2.0 * np.pi) - np.pi) > (
            np.pi * 0.5
        ):
            self.rotation_Q_to_R_rads = (
                np.mod(self.rotation_Q_to_R_rads, 2.0 * np.pi) - np.pi
            )
            m_aberration = -1.0 * m_aberration
        self.aberration_C1 = (m_aberration[0, 0] + m_aberration[1, 1]) / 2.0
        self.aberration_A1x = (
            m_aberration[0, 0] - m_aberration[1, 1]
        ) / 2.0  # factor /2 for A1 astigmatism? /4?
        self.aberration_A1y = (m_aberration[1, 0] + m_aberration[0, 1]) / 2.0

        # Print results
        if print_result:
            print(
                "Rotation of Q w.r.t. R = "
                + str(np.round(np.rad2deg(self.rotation_Q_to_R_rads), decimals=3))
                + " deg"
            )
            print(
                "Astigmatism (A1x,A1y)  = ("
                + str(np.round(self.aberration_A1x, decimals=0))
                + ","
                + str(np.round(self.aberration_A1y, decimals=0))
                + ") Ang"
            )
            print(
                "Defocus C1             = "
                + str(np.round(self.aberration_C1, decimals=0))
                + " Ang"
            )

        # Plot the CTF comparison between experiment and fit
        if plot_CTF_compare:
            # Get polar mean from FFT of BF reconstruction
            im_fft = np.abs(np.fft.fft2(self.recon_BF))

            # coordinates
            kx = np.fft.fftfreq(
                self.recon_BF.shape[0], self.calibration.get_R_pixel_size()
            )
            ky = np.fft.fftfreq(
                self.recon_BF.shape[1], self.calibration.get_R_pixel_size()
            )
            kra = np.sqrt(kx[:, None] ** 2 + ky[None, :] ** 2)
            k_max = np.max(kra) / np.sqrt(2.0)
            k_num_bins = np.ceil(k_max / plot_dk).astype("int")
            k_bins = np.arange(k_num_bins + 1) * plot_dk

            # histogram
            k_ind = kra / plot_dk
            kf = np.floor(k_ind).astype("int")
            dk = k_ind - kf
            sub = kf <= k_num_bins
            hist_exp = np.bincount(
                kf[sub], weights=im_fft[sub] * (1 - dk[sub]), minlength=k_num_bins
            )
            hist_norm = np.bincount(
                kf[sub], weights=(1 - dk[sub]), minlength=k_num_bins
            )
            sub = kf <= k_num_bins - 1
            hist_exp += np.bincount(
                kf[sub] + 1, weights=im_fft[sub] * (dk[sub]), minlength=k_num_bins
            )
            hist_norm += np.bincount(
                kf[sub] + 1, weights=(dk[sub]), minlength=k_num_bins
            )

            # KDE and normalizing
            k_sigma = plot_dk / plot_k_sigma
            hist_exp[0] = 0.0
            hist_exp = gaussian_filter(hist_exp, sigma=k_sigma, mode="nearest")
            hist_norm = gaussian_filter(hist_norm, sigma=k_sigma, mode="nearest")
            hist_exp /= hist_norm

            # CTF comparison
            CTF_fit = np.sin(
                (-np.pi * self.wavelength * self.aberration_C1) * k_bins**2
            )

            # plotting input - log scale
            # hist_plot = hist_exp * k_bins
            hist_plot = np.log(hist_exp)
            hist_plot -= np.min(hist_plot)
            hist_plot /= np.max(hist_plot)
<<<<<<< HEAD

            # make plots
            fig,ax = plt.subplots(figsize = (8,4))
=======
            # ind = np.argmax(hist_exp * k_bins**0.7)
            # hist_plot = hist_exp / hist_exp[ind]

            # CTF_plot = np.abs(CTF_fit) * k_bins
            # CTF_plot /= np.max(CTF_plot)

            fig, ax = plt.subplots(figsize=(8, 4))
>>>>>>> faeb1d04
            ax.fill_between(
                k_bins,
                hist_plot,
                color=(0.7, 0.7, 0.7, 1),
            )
            ax.plot(
                k_bins,
                np.clip(CTF_fit, 0.0, np.inf),
                color=(1, 0, 0, 1),
                linewidth=2,
            )
            ax.plot(
                k_bins,
                np.clip(-CTF_fit, 0.0, np.inf),
                color=(0, 0.5, 1, 1),
                linewidth=2,
            )
            ax.set_xlim([0, k_bins[-1]])
            ax.set_ylim([0, 1.05])

    def aberration_correct(
        self,
<<<<<<< HEAD
        k_info_limit = None,
        k_info_power = 2.0,
        LASSO_filter = False,
        LASSO_scale = 1.0,
        plot_result = True,
        figsize = (8,8),
        plot_range = (-2,2),
        returnval = False,
        progress_bar = True,
        ):
        '''
        CTF correction of the BF image using the measured defocus aberration.
        '''
        
        # Fourier coordinates
        kx = np.fft.fftfreq(self.recon_BF.shape[0], self.calibration.get_R_pixel_size())
        ky = np.fft.fftfreq(self.recon_BF.shape[1], self.calibration.get_R_pixel_size())
        kra2 = (kx[:,None])**2 \
            +  (ky[None,:])**2
        sin_chi = np.sin((np.pi*self.wavelength*self.aberration_C1) * kra2)
        
        # CTF without tilt correction (beyond the parallax operator)
        CTF_corr = np.sign(sin_chi)
        CTF_corr[0,0] = 0

        # apply correction to mean reconstructed BF image 
        im_fft_corr  = np.fft.fft2(self.recon_BF) * CTF_corr

        # if needed, Fourier filter output image
        if LASSO_filter:
            def CTF_fit(kra2_CTFmag, I0, I1, I2, I3, sigma1, sigma2, sigma3):
                kra2, CTF_mag = kra2_CTFmag
                int_fit = I0 \
                    + I1 * np.exp(kra2/(-2*sigma1**2)) \
                    + I2 * np.exp(kra2/(-2*sigma2**2)) \
                    + I3 * np.exp(kra2/(-2*sigma3**2)) * CTF_mag
                return int_fit.ravel()

            CTF_mag = np.abs(sin_chi)
            sig = np.abs(im_fft_corr)
            sig_mean = np.mean(sig)
            sig_min = np.min(sig)
            sig_max = np.max(sig)
            k_max = np.max(kx)
            coefs = (
                sig_min,
                sig_max,
                sig_mean,
                sig_mean,
                k_max/16.0,
                k_max/4.0,
                k_max/1.0,
                )
            lb = (
                0.0,
                0.0,
                0.0,
                0.0,
                k_max/100.0,
                k_max/10.0,
                k_max/10.0,
                )
            ub = (np.inf,np.inf,np.inf,np.inf,np.inf,np.inf,np.inf)

            # curve_fit the background image
            coefs, pcov = curve_fit(
                CTF_fit, 
                (kra2, CTF_mag), 
                sig.ravel(), 
                p0 = coefs,
                bounds = (lb,ub),
                maxfev = 1000)
            coefs_bg = coefs.copy()
            coefs_bg[3] = 0
            sig_bg = np.reshape(CTF_fit((kra2, CTF_mag), *coefs_bg),sig.shape)

            # apply LASSO filter
            im_fft_corr = np.clip(
                np.abs(im_fft_corr) - sig_bg * LASSO_scale,0,np.inf) * \
                np.exp(1j*np.angle(im_fft_corr))

        # if needed, add low pass filter output image
        if k_info_limit is not None:
            im_fft_corr /= (1 + (kra2**k_info_power)/((k_info_limit)**(2*k_info_power)))

        # Output image
        self.recon_BF_corr = np.real(np.fft.ifft2(im_fft_corr))

=======
        k_info_limit=None,
        k_info_power=2.0,
        plot_result=True,
        figsize=(8, 8),
        plot_range=(-2, 2),
        returnval=False,
    ):
        """
        CTF correction of the BF image using the measured defocus aberration.
        """

        # Fourier coordinates, aberration surface
        kx = np.fft.fftfreq(self.recon_BF.shape[0], self.calibration.get_R_pixel_size())
        ky = np.fft.fftfreq(self.recon_BF.shape[1], self.calibration.get_R_pixel_size())
        kra2 = kx[:, None] ** 2 + ky[None, :] ** 2
        CTF = np.sin((np.pi * self.wavelength * self.aberration_C1) * kra2)
        CTF_corr = np.sign(CTF)

        # if needed, make low pass filter
        if k_info_limit is not None:
            k_filt = 1 / (
                1 + (kra2**k_info_power) / ((k_info_limit) ** (2 * k_info_power))
            )

        # apply correction to reconstructed BF image
        if k_info_limit is not None:
            self.recon_BF_corr = np.real(
                np.fft.ifft2(np.fft.fft2(self.recon_BF) * CTF_corr * k_filt)
            )
        else:
            self.recon_BF_corr = np.real(
                np.fft.ifft2(np.fft.fft2(self.recon_BF) * CTF_corr)
            )

        # sub = self.kxy[:,0] < -0.0

        # im_test = np.mean(self.stack_BF[sub,:,:],axis=0)

>>>>>>> faeb1d04
        # plotting
        if plot_result:
            im_plot = self.recon_BF_corr.copy()
            im_plot -= np.mean(im_plot)
            im_plot /= np.sqrt(np.mean(im_plot**2))

            fig, ax = plt.subplots(figsize=figsize)
            ax.imshow(
                im_plot[
                    self.padding[0] // 2 : self.recon_BF.shape[0]
                    - self.padding[0] // 2,
                    self.padding[1] // 2 : self.recon_BF.shape[1]
                    - self.padding[1] // 2,
                ],
                vmin=plot_range[0],
                vmax=plot_range[1],
<<<<<<< HEAD
                cmap = 'gray',
                )

        if return_val:
            return self.recon_BF_corr
=======
                cmap="gray",
            )

        # np.abs(np.fft.fftshift(CTF)),

        # print(np.mean(sub))
>>>>>>> faeb1d04


def align_images(
    G1,
    G2,
    upsample_factor,
):
    """
    Alignment of two images using DFT upsampling of cross correlation.

    Returns: xy_shift [pixels]
    """

    # cross correlation
    cc = G1 * np.conj(G2)
    cc_real = np.real(np.fft.ifft2(cc))

    # local max
    x0, y0 = np.unravel_index(cc_real.argmax(), cc.shape)

    # half pixel shifts
    x_inds = np.mod(x0 + np.arange(-1, 2), cc.shape[0]).astype("int")
    y_inds = np.mod(y0 + np.arange(-1, 2), cc.shape[0]).astype("int")
    vx = cc_real[x_inds, y0]
    vy = cc_real[x0, y_inds]
    dx = (vx[2] - vx[0]) / (4 * vx[1] - 2 * vx[2] - 2 * vx[0])
    dy = (vy[2] - vy[0]) / (4 * vy[1] - 2 * vy[2] - 2 * vy[0])
    x0 = np.round((x0 + dx) * 2.0) / 2.0
    y0 = np.round((y0 + dy) * 2.0) / 2.0

    # subpixel shifts
    xy_shift = upsampled_correlation(cc, upsample_factor, np.array((x0, y0)))

    return xy_shift<|MERGE_RESOLUTION|>--- conflicted
+++ resolved
@@ -5,16 +5,11 @@
 import matplotlib.pyplot as plt
 import numpy as np
 import scipy as sp
-<<<<<<< HEAD
-from scipy.special import comb
-from scipy.ndimage import gaussian_filter
+
 from scipy.optimize import curve_fit
-
-from py4DSTEM.utils.tqdmnd import tqdmnd
 from py4DSTEM.process.utils import get_shifted_ar, get_shift
 from py4DSTEM.process.utils.get_maxima_2D import get_maxima_2D
-=======
->>>>>>> faeb1d04
+
 from py4DSTEM.process.utils.multicorr import upsampled_correlation
 from py4DSTEM.process.utils.utils import electron_wavelength_angstrom
 from py4DSTEM.utils.tqdmnd import tqdmnd
@@ -199,75 +194,7 @@
 
         # initial image alignment
         if initial_align:
-<<<<<<< HEAD
-=======
-            # xy_inds = np.round(
-            #     (self.xy_inds - np.median(self.xy_inds,axis=0)).astype('float') \
-            #     / initial_align_bin + 0.5).astype('int')
-            # xy_vals = np.unique(xy_inds, axis=0)
-
-            # # Generate mean image for reference image
-            # sub = np.logical_and(
-            #     xy_inds[:,0] == xy_vals[0,0],
-            #     xy_inds[:,1] == xy_vals[0,1])
-            # inds_im = np.where(sub)[0]
-            # G_ref = np.fft.fft2(np.mean(self.stack_BF[sub], axis=0))
-
-            # # for a0 in range(xy_vals.shape[0]):
-            # for a1 in tqdmnd(
-            #     range(1,xy_vals.shape[0]),
-            #     desc="Alignment at bin " + str(initial_align_bin),
-            #     unit=" image subsets",
-            #     disable=not progress_bar,
-            #     ):
-            #     # Generate mean image for alignment
-            #     sub = np.logical_and(
-            #         xy_inds[:,0] == xy_vals[a1,0],
-            #         xy_inds[:,1] == xy_vals[a1,1])
-            #     inds_im = np.where(sub)[0]
-            #     G = np.fft.fft2(np.mean(self.stack_BF[sub], axis=0))
-            #     print(np.sum(sub))
-
-            #     # Get best fit alignment
-            #     xy_shift = align_images(
-            #         G_ref,
-            #         G,
-            #         upsample_factor = upsample_factor)
-            #     dx = np.mod(xy_shift[0] + self.stack_BF.shape[1]/2,
-            #         self.stack_BF.shape[1]) - self.stack_BF.shape[1]/2
-            #     dy = np.mod(xy_shift[1] + self.stack_BF.shape[2]/2,
-            #         self.stack_BF.shape[2]) - self.stack_BF.shape[2]/2
-
-            #     # apply shifts
-            #     self.xy_shifts[sub,0] += dx
-            #     self.xy_shifts[sub,1] += dy
-
-            #     # shift images and masks
-            #     shift_op = np.exp(self.qx_shift * dx + self.qy_shift * dy)
-            #     for a2 in range(inds_im.shape[0]):
-            #         ind_shift = inds_im[a2]
-            #         self.stack_BF[ind_shift] = np.real(np.fft.ifft2(
-            #             np.fft.fft2(self.stack_BF[ind_shift]) * shift_op))
-            #         self.stack_mask[ind_shift] = np.real(np.fft.ifft2(
-            #             np.fft.fft2(self.stack_mask[ind_shift]) * shift_op))
-
-            #     # update running estimate of reference image
-            #     G_ref = G_ref * (a1-1)/a1 + (G * shift_op)/a1
-
-            # # Center the shifts
-            # xy_shifts_median = np.round(np.median(self.xy_shifts, axis = 0)).astype(int)
-            # self.xy_shifts -= xy_shifts_median[None,:]
-            # self.stack_BF = np.roll(self.stack_BF, -xy_shifts_median, axis=(1,2))
-            # self.stack_mask = np.roll(self.stack_mask, -xy_shifts_median, axis=(1,2))
-
-            # # Generate new estimate
-            # self.recon_mask = np.sum(self.stack_mask, axis=0)
-            # mask_inv = 1 - np.clip(self.recon_mask,0,1)
-            # self.recon_BF = (self.stack_mean * mask_inv \
-            #     + np.sum(self.stack_BF * self.stack_mask, axis=0)) \
-            #     / (self.recon_mask + mask_inv)
-
->>>>>>> faeb1d04
+
             # basis function for regularization
             kr_max = np.max(self.kr)
             u = self.kxy[:, 0] * 0.5 / kr_max + 0.5
@@ -379,72 +306,13 @@
 
                 # Generate new estimate
                 self.recon_mask = np.sum(self.stack_mask, axis=0)
-<<<<<<< HEAD
-                mask_inv = 1 - np.clip(self.recon_mask,0,1)
-                self.recon_BF = (self.stack_mean * mask_inv \
-                    + np.sum(self.stack_BF * self.stack_mask, axis=0)) \
-                    / (self.recon_mask + mask_inv)
-
-=======
+
                 mask_inv = 1 - np.clip(self.recon_mask, 0, 1)
                 self.recon_BF = (
                     self.stack_mean * mask_inv
                     + np.sum(self.stack_BF * self.stack_mask, axis=0)
                 ) / (self.recon_mask + mask_inv)
 
-            # inds_order = np.argsort(self.kr)
-            # G_ref = np.fft.fft2(self.stack_BF[inds_order[0]])
-
-            # # Loop over all images
-            # for a0 in tqdmnd(
-            #     range(1,self.num_images),
-            #     desc="Initial alignment",
-            #     unit=" images",
-            #     disable=not progress_bar,
-            #     ):
-            #     ind = inds_order[a0]
-            #     G = np.fft.fft2(self.stack_BF[ind])
-
-            #     # Get subpixel shifts
-            #     xy_shift = align_images(
-            #         G_ref,
-            #         G,
-            #         upsample_factor = upsample_factor)
-            #     dx = np.mod(xy_shift[0] + self.stack_BF.shape[1]/2,
-            #         self.stack_BF.shape[1]) - self.stack_BF.shape[1]/2
-            #     dy = np.mod(xy_shift[1] + self.stack_BF.shape[2]/2,
-            #         self.stack_BF.shape[2]) - self.stack_BF.shape[2]/2
-
-            #     # apply shifts
-            #     self.xy_shifts[ind,0] += dx
-            #     self.xy_shifts[ind,1] += dy
-
-            #     # shift image
-            #     shift_op = np.exp(self.qx_shift * dx + self.qy_shift * dy)
-            #     G_shift = G * shift_op
-            #     self.stack_BF[ind] = np.real(np.fft.ifft2(G_shift))
-            #     self.stack_mask[ind] = np.real(np.fft.ifft2(
-            #         np.fft.fft2(self.stack_mask[ind]) * shift_op))
-
-            #     # running average for reference image
-            #     G_ref = G_ref * a0/(a0+1) + G_shift/(a0+1)
-
-            # # Center the shifts
-            # xy_shifts_median = np.round(np.median(self.xy_shifts, axis = 0)).astype(int)
-            # self.xy_shifts -= xy_shifts_median[None,:]
-            # self.stack_BF = np.roll(self.stack_BF, -xy_shifts_median, axis=(1,2))
-            # self.stack_mask = np.roll(self.stack_mask, -xy_shifts_median, axis=(1,2))
-
-            # # Update reconstruction if alignment was performed
-            # self.recon_mask = np.sum(self.stack_mask, axis=0)
-            # mask_inv = 1 - np.clip(self.recon_mask,0,1)
-            # self.recon_BF = (self.stack_mean * mask_inv \
-            #     + np.sum(self.stack_BF * self.stack_mask, axis=0)) \
-            #     / (self.recon_mask + mask_inv)
-            # self.recon_error = np.append(self.recon_error,
-            #     np.sum(np.abs(self.stack_BF - self.recon_BF[None,:,:]) * self.stack_mask) / self.mask_sum)
-
->>>>>>> faeb1d04
         if plot_recon:
             self.plot_recon()
 
@@ -774,19 +642,9 @@
             hist_plot = np.log(hist_exp)
             hist_plot -= np.min(hist_plot)
             hist_plot /= np.max(hist_plot)
-<<<<<<< HEAD
-
-            # make plots
-            fig,ax = plt.subplots(figsize = (8,4))
-=======
-            # ind = np.argmax(hist_exp * k_bins**0.7)
-            # hist_plot = hist_exp / hist_exp[ind]
-
-            # CTF_plot = np.abs(CTF_fit) * k_bins
-            # CTF_plot /= np.max(CTF_plot)
 
             fig, ax = plt.subplots(figsize=(8, 4))
->>>>>>> faeb1d04
+
             ax.fill_between(
                 k_bins,
                 hist_plot,
@@ -809,7 +667,6 @@
 
     def aberration_correct(
         self,
-<<<<<<< HEAD
         k_info_limit = None,
         k_info_power = 2.0,
         LASSO_filter = False,
@@ -898,46 +755,7 @@
         # Output image
         self.recon_BF_corr = np.real(np.fft.ifft2(im_fft_corr))
 
-=======
-        k_info_limit=None,
-        k_info_power=2.0,
-        plot_result=True,
-        figsize=(8, 8),
-        plot_range=(-2, 2),
-        returnval=False,
-    ):
-        """
-        CTF correction of the BF image using the measured defocus aberration.
-        """
-
-        # Fourier coordinates, aberration surface
-        kx = np.fft.fftfreq(self.recon_BF.shape[0], self.calibration.get_R_pixel_size())
-        ky = np.fft.fftfreq(self.recon_BF.shape[1], self.calibration.get_R_pixel_size())
-        kra2 = kx[:, None] ** 2 + ky[None, :] ** 2
-        CTF = np.sin((np.pi * self.wavelength * self.aberration_C1) * kra2)
-        CTF_corr = np.sign(CTF)
-
-        # if needed, make low pass filter
-        if k_info_limit is not None:
-            k_filt = 1 / (
-                1 + (kra2**k_info_power) / ((k_info_limit) ** (2 * k_info_power))
-            )
-
-        # apply correction to reconstructed BF image
-        if k_info_limit is not None:
-            self.recon_BF_corr = np.real(
-                np.fft.ifft2(np.fft.fft2(self.recon_BF) * CTF_corr * k_filt)
-            )
-        else:
-            self.recon_BF_corr = np.real(
-                np.fft.ifft2(np.fft.fft2(self.recon_BF) * CTF_corr)
-            )
-
-        # sub = self.kxy[:,0] < -0.0
-
-        # im_test = np.mean(self.stack_BF[sub,:,:],axis=0)
-
->>>>>>> faeb1d04
+
         # plotting
         if plot_result:
             im_plot = self.recon_BF_corr.copy()
@@ -954,21 +772,11 @@
                 ],
                 vmin=plot_range[0],
                 vmax=plot_range[1],
-<<<<<<< HEAD
                 cmap = 'gray',
                 )
 
         if return_val:
             return self.recon_BF_corr
-=======
-                cmap="gray",
-            )
-
-        # np.abs(np.fft.fftshift(CTF)),
-
-        # print(np.mean(sub))
->>>>>>> faeb1d04
-
 
 def align_images(
     G1,
