--- conflicted
+++ resolved
@@ -120,11 +120,7 @@
             self._qmax,
             self._qstep
         )
-<<<<<<< HEAD
-        self.qscale = self._qscale
-=======
         self._radial_step = self._datacube.calibration.get_Q_pixel_size() * self._qstep
->>>>>>> a0ee7df3
         self.set_polar_shape()
         self.qscale = self._qscale
 
