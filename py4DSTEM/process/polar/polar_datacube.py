--- conflicted
+++ resolved
@@ -19,7 +19,7 @@
         n_annular = 180,
         qscale = None,
         mask = None,
-        mask_thresh = 0.5,
+        mask_thresh = 0.25,
         ellipse = True,
         two_fold_rotation = False,
         ):
@@ -91,24 +91,6 @@
         # ellipse
         self.ellipse = ellipse
 
-        # KDE normalization 
-        # determine annular bin spacing in pixels
-<<<<<<< HEAD
-        # TODO
-        # (1) these two lines need to be in self.set_polar_shape.  This is
-        # the best place for these, since they use both the annular and
-        # radial bins
-        # (2) we already compute _annular_step. The difference is, that's in
-        # angular units (so is a constant) and this is in distance units,
-        # which changes with radius.  The names need to reflect this clearly.
-        #self.set_polar_shape()
-=======
-        self._annular_bin_step = n_annular \
-            / (self._annular_range*(self.radial_bins + qstep * 0.5))
-        # set KDE sigma to be half of the bin_step
-        self._sigma_KDE = self._annular_bin_step * 0.5
->>>>>>> d091372e
-
         # mask
         self._mask_thresh = mask_thresh
         self.mask = mask
@@ -368,31 +350,25 @@
             Pixels in the transformed mask with values below this number are
             considered masked, and will be populated by the values specified
             by `returnval`.
-<<<<<<< HEAD
-        returnval : 'masked' or 'nan' or 'all' or 'colin'
-            Controls the returned data. 'masked' returns a numpy masked array.
-            'nan' returns a normal numpy array with masked pixels set to np.nan.
-            'all' returns a 3-tuple of numpy arrays - the transformed data with
-            masked pixels set to 'nan', the normalization array, and the
-            transformed mask. 'colin' is the same as 'all', except masked pixels
-            are set to 0.
-=======
-        returnval : 'masked' or 'nan' or 'all' or 'zeros'
-            Controls the returned data, specifically how un-sampled points are handled:
-            -'masked' returns a numpy masked array. 
-            -'nan' returns a normal numpy array with masked pixels set to np.nan.  
-            -'all' returns a 2-tuple of numpy arrays - the transformed data with masked
-                pixels set to 0, and the normalization array showing the transformed mask.
-            'zeros' is the same as 'all', except masked pixels are set to 0.
-        
+        returnval : 'masked' or 'nan' or 'all' or 'zeros' or 'all_zeros'
+            Controls the returned data, including how un-sampled points
+            are handled.
+              - 'masked' returns a numpy masked array.
+              - 'nan' returns a normal numpy array with unsampled pixels set to
+                np.nan.
+              - 'all' returns a 4-tuple of numpy arrays - the transformed data
+                with unsampled pixels set to 'nan', the normalization array, the
+                normalization array scaled to account for the q-dependent
+                sampling density, and the polar boolean mask
+              - 'zeros' returns a normal numpy with unsampled pixels set to 0
+              - 'all_zeros' returns the same 4-tuple as 'all', but with unsampled
+                pixels in the transformed data array set to zeros.
+
          Returns
         --------
-        ans: np.array
-            The polar-elliptic transformed data.
-        ans_norm: np.array (optional)
-            The normalzation mask.
-
->>>>>>> d091372e
+        variable
+            see `returnval`, above. Default is a masked array representing
+            the polar transformed data.
         """
 
         # get calibrations
@@ -442,37 +418,39 @@
             ellipse,
         )
 
+        # scale the normalization array by the bin density
+        norm_array = ans_norm*self._polarcube._annular_bin_step[np.newaxis]
+        mask_bool = norm_array < mask_thresh
+
         # apply normalization
         ans = np.divide(
             ans,
             ans_norm,
-            out = np.zeros_like(ans),
-            where = ans_norm > 0,
+            out = np.full_like(ans, np.nan),
+            where = np.logical_not(mask_bool),
         )
 
         # radial power law scaling of output
         if self._polarcube.qscale is not None:
             ans *= self._polarcube._qscale_ar[np.newaxis,:]
 
-        # Normalize by the bin sampling, setting the range 0 <= ans_norm <= 1.
-        ans_norm *= self._polarcube._annular_bin_step[np.newaxis]
-        mask_bool = ans_norm < 0.25
-
         # return
         if returnval == 'masked':
-            ans[mask_bool] = np.nan
             ans = np.ma.array(
                 data = ans,
                 mask = mask_bool
             )
             return ans
         elif returnval == 'nan':
-            ans[mask_bool] = np.nan
             return ans
         elif returnval == 'all':
-            return ans, ans_norm
+            return ans, ans_norm, norm_array, mask_bool
         elif returnval == 'zeros':
+            ans[mask_bool] = 0
             return ans
+        elif returnval == 'all_zeros':
+            ans[mask_bool] = 0
+            return ans, ans_norm, norm_array, mask_bool
         else:
             raise Exception(f"Unexpected value {returnval} encountered for `returnval`")
 
