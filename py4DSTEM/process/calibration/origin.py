# Find the origin of diffraction space

import numpy as np
from scipy.ndimage.filters import gaussian_filter
from scipy.optimize import leastsq

<<<<<<< HEAD
from ..fit import plane, parabola, bezier_two, fit_2D
from ..utils import get_CoM, add_to_2D_array_from_floats, tqdmnd
from ...io.datastructure import PointListArray, DataCube
=======
from ..fit import plane,parabola,bezier_two,fit_2D
from ..utils import get_CoM, add_to_2D_array_from_floats, tqdmnd, get_maxima_2D
from ...io import PointListArray
>>>>>>> 996d4265
from ..diskdetection.braggvectormap import get_bragg_vector_map
from ..diskdetection.diskdetection import _find_Bragg_disks_single_DP_FK


### Functions for finding the origin


def get_probe_size(DP, thresh_lower=0.01, thresh_upper=0.99, N=100):
    """
    Gets the center and radius of the probe in the diffraction plane.

    The algorithm is as follows:
    First, create a series of N binary masks, by thresholding the diffraction pattern
    DP with a linspace of N thresholds from thresh_lower to thresh_upper, measured
    relative to the maximum intensity in DP.
    Using the area of each binary mask, calculate the radius r of a circular probe.
    Because the central disk is typically very intense relative to the rest of the DP, r
    should change very little over a wide range of intermediate values of the threshold.
    The range in which r is trustworthy is found by taking the derivative of r(thresh)
    and finding identifying where it is small.  The radius is taken to be the mean of
    these r values. Using the threshold corresponding to this r, a mask is created and
    the CoM of the DP times this mask it taken.  This is taken to be the origin x0,y0.

    Args:
        DP (2D array): the diffraction pattern in which to find the central disk.
            A position averaged, or shift-corrected and averaged, DP works best.
        thresh_lower (float, 0 to 1): the lower limit of threshold values
        thresh_upper (float, 0 to 1): the upper limit of threshold values
        N (int): the number of thresholds / masks to use

    Returns:
        (3-tuple): A 3-tuple containing:

            * **r**: *(float)* the central disk radius, in pixels
            * **x0**: *(float)* the x position of the central disk center
            * **y0**: *(float)* the y position of the central disk center
    """
    thresh_vals = np.linspace(thresh_lower, thresh_upper, N)
    r_vals = np.zeros(N)

    # Get r for each mask
    DPmax = np.max(DP)
    for i in range(len(thresh_vals)):
        thresh = thresh_vals[i]
        mask = DP > DPmax * thresh
        r_vals[i] = np.sqrt(np.sum(mask) / np.pi)

    # Get derivative and determine trustworthy r-values
    dr_dtheta = np.gradient(r_vals)
    mask = (dr_dtheta <= 0) * (dr_dtheta >= 2 * np.median(dr_dtheta))
    r = np.mean(r_vals[mask])

    # Get origin
    thresh = np.mean(thresh_vals[mask])
    mask = DP > DPmax * thresh
    x0, y0 = get_CoM(DP * mask)

    return r, x0, y0


def get_origin_single_dp(dp, r, rscale=1.2):
    """
    Find the origin for a single diffraction pattern, assuming (a) there is no beam stop,
    and (b) the center beam contains the highest intensity.

    Args:
        dp (ndarray): the diffraction pattern
        r (number): the approximate disk radius
        rscale (number): factor by which `r` is scaled to generate a mask

    Returns:
        (2-tuple): The origin
    """
    Q_Nx, Q_Ny = dp.shape
    _qx0, _qy0 = np.unravel_index(np.argmax(gaussian_filter(dp, r)), (Q_Nx, Q_Ny))
    qyy, qxx = np.meshgrid(np.arange(Q_Ny), np.arange(Q_Nx))
    mask = np.hypot(qxx - _qx0, qyy - _qy0) < r * rscale
    qx0, qy0 = get_CoM(dp * mask)
    return qx0, qy0


def get_origin(datacube, r=None, rscale=1.2, dp_max=None, mask=None):
    """
    Find the origin for all diffraction patterns in a datacube, assuming (a) there is no
    beam stop, and (b) the center beam contains the highest intensity

    Args:
        datacube (DataCube): the data
        r (number or None): the approximate radius of the center disk. If None (default),
            tries to compute r using the get_probe_size method.  The data used for this
            is controlled by dp_max.
        rscale (number): expand 'r' by this amount to form a mask about the center disk
            when taking its center of mass
        dp_max (ndarray or None): the diffraction pattern or dp-shaped array used to
            compute the center disk radius, if r is left unspecified. Behavior depends
            on type:

                * if ``dp_max==None`` (default), computes and uses the maximal
                  diffraction pattern. Note that for a large datacube, this may be a
                  slow operation.
                * otherwise, this should be a (Q_Nx,Q_Ny) shaped array
        mask (ndarray or None): if not None, should be an (R_Nx,R_Ny) shaped
                    boolean array. Origin is found only where mask==True, and masked
                    arrays are returned for qx0,qy0

    Returns:
        (2-tuple of (R_Nx,R_Ny)-shaped ndarrays): the origin, (x,y) at each scan position
    """
    if r is None:
        if dp_max is None:
            dp_max = np.max(datacube.data, axis=(0, 1))
        else:
            assert dp_max.shape == (datacube.Q_Nx, datacube.Q_Ny)
        r, _, _ = get_probe_size(dp_max)

    qx0 = np.zeros((datacube.R_Nx, datacube.R_Ny))
    qy0 = np.zeros((datacube.R_Nx, datacube.R_Ny))
    qyy, qxx = np.meshgrid(np.arange(datacube.Q_Ny), np.arange(datacube.Q_Nx))

    if mask is None:
        for (rx, ry) in tqdmnd(
            datacube.R_Nx,
            datacube.R_Ny,
            desc="Finding origins",
            unit="DP",
            unit_scale=True,
        ):
            dp = datacube.data[rx, ry, :, :]
            _qx0, _qy0 = np.unravel_index(
                np.argmax(gaussian_filter(dp, r)), (datacube.Q_Nx, datacube.Q_Ny)
            )
            _mask = np.hypot(qxx - _qx0, qyy - _qy0) < r * rscale
            qx0[rx, ry], qy0[rx, ry] = get_CoM(dp * _mask)

    else:
        assert mask.shape == (datacube.R_Nx, datacube.R_Ny)
        assert mask.dtype == bool
        qx0 = np.ma.array(
            data=qx0, mask=np.zeros((datacube.R_Nx, datacube.R_Ny), dtype=bool)
        )
        qy0 = np.ma.array(
            data=qy0, mask=np.zeros((datacube.R_Nx, datacube.R_Ny), dtype=bool)
        )
        for (rx, ry) in tqdmnd(
            datacube.R_Nx,
            datacube.R_Ny,
            desc="Finding origins",
            unit="DP",
            unit_scale=True,
        ):
            if mask[rx, ry]:
                dp = datacube.data[rx, ry, :, :]
                _qx0, _qy0 = np.unravel_index(
                    np.argmax(gaussian_filter(dp, r)), (datacube.Q_Nx, datacube.Q_Ny)
                )
                _mask = np.hypot(qxx - _qx0, qyy - _qy0) < r * rscale
                qx0.data[rx, ry], qy0.data[rx, ry] = get_CoM(dp * _mask)
            else:
                qx0.mask, qy0.mask = True, True

    return qx0, qy0


def get_origin_from_braggpeaks(braggpeaks, Q_Nx, Q_Ny, findcenter="CoM", bvm=None):
    """
    Gets the diffraction shifts using detected Bragg disk positions.

    First, an guess at the unscattered beam position is determined, either by taking the
    CoM of the Bragg vector map, or by taking its maximal pixel.  If the CoM is used, an
    additional refinement step is used where we take the CoM of a Bragg vector map
    contructed from a first guess at the central Bragg peaks (as opposed to the BVM of all
    BPs). Once a unscattered beam position is determined, the Bragg peak closest to this
    position is identified. The shifts in these peaks positions from their average are
    returned as the diffraction shifts.

    Args:
        braggpeaks (PointListArray): the Bragg peak positions
        Q_Nx, Q_Ny (ints): the shape of diffration space
        findcenter (str): specifies the method for determining the unscattered beam
            position options: 'CoM', or 'max'
        bvm (array or None): the braggvector map. If None (default), the bvm is
            calculated

    Returns:
        (3-tuple): A 3-tuple comprised of:

            * **qx0** *((R_Nx,R_Ny)-shaped array)*: the origin x-coord
            * **qy0** *((R_Nx,R_Ny)-shaped array)*: the origin y-coord
            * **braggvectormap** *((R_Nx,R_Ny)-shaped array)*: the Bragg vector map of only
              the Bragg peaks identified with the unscattered beam. Useful for diagnostic
              purposes.
    """
    assert isinstance(braggpeaks, PointListArray), "braggpeaks must be a PointListArray"
    assert all([isinstance(item, (int, np.integer)) for item in [Q_Nx, Q_Ny]])
    assert isinstance(findcenter, str), "center must be a str"
    assert findcenter in ["CoM", "max"], "center must be either 'CoM' or 'max'"
    R_Nx, R_Ny = braggpeaks.shape

    # Get guess at position of unscattered beam
    if bvm is None:
        braggvectormap_all = get_bragg_vector_map(braggpeaks, Q_Nx, Q_Ny)
    else:
        braggvectormap_all = bvm
    if findcenter == "max":
        x0, y0 = np.unravel_index(
            np.argmax(gaussian_filter(braggvectormap_all, 10)), (Q_Nx, Q_Ny)
        )
    else:
        x0, y0 = get_CoM(braggvectormap_all)
        braggvectormap = np.zeros_like(braggvectormap_all)
        for Rx in range(R_Nx):
            for Ry in range(R_Ny):
                pointlist = braggpeaks.get_pointlist(Rx, Ry)
                if pointlist.length > 0:
                    r2 = (pointlist.data["qx"] - x0) ** 2 + (
                        pointlist.data["qy"] - y0
                    ) ** 2
                    index = np.argmin(r2)
                    braggvectormap = add_to_2D_array_from_floats(
                        braggvectormap,
                        pointlist.data["qx"][index],
                        pointlist.data["qy"][index],
                        pointlist.data["intensity"][index],
                    )
        x0, y0 = get_CoM(braggvectormap)

    # Get Bragg peak closest to unscattered beam at each scan position
    braggvectormap = np.zeros_like(braggvectormap_all)
    qx0 = np.zeros((R_Nx, R_Ny))
    qy0 = np.zeros((R_Nx, R_Ny))
    for Rx in range(R_Nx):
        for Ry in range(R_Ny):
            pointlist = braggpeaks.get_pointlist(Rx, Ry)
            if pointlist.length > 0:
                r2 = (pointlist.data["qx"] - x0) ** 2 + (pointlist.data["qy"] - y0) ** 2
                index = np.argmin(r2)
                braggvectormap = add_to_2D_array_from_floats(
                    braggvectormap,
                    pointlist.data["qx"][index],
                    pointlist.data["qy"][index],
                    pointlist.data["intensity"][index],
                )
                qx0[Rx, Ry] = pointlist.data["qx"][index]
                qy0[Rx, Ry] = pointlist.data["qy"][index]

    return qx0, qy0, braggvectormap

<<<<<<< HEAD

def get_origin_single_dp_beamstop(DP: np.ndarray, mask: np.ndarray):
=======
def get_origin_brightest_disk(
        datacube,
        probe_kernel,
        qxyInit = None,
        probe_mask_size=None,
        subpixel=None,
        upsample_factor=16,
        mask=None):    
    """
    Find the origin for all diffraction patterns in a datacube, by finding the
    brightest peak and then masking around that peak.

    Args:
        datacube (DataCube): the data
        probe_kernel (array): probe kernel for disk detection
        qxyInit (array or None): (qx0,qy0) origin for choosing the peak, or `None`.
            If `None`, the origin is the mean diffraction pattern is computed,
            which may be slow for large datasets, and is used to compute
            `(qx0,qy0)`.
        probe_mask_size (float): mask size in pixels. If set to None, we set it
            to 2*probe radius estimate.
        sub_pixel (str): 'None' or 'poly' or 'multicorr'
        upsample_factor (int): upsample factor
        mask (ndarray or None): if not None, should be an (Q_Nx,Q_Ny) shaped
            boolean array. Mask will be applied to diffraction patterns before
            finding the center.
        probe_mask_std_scale (float): size of Gaussian mask sigma. If set to
            None, function will estimate probe size.

    Returns:
        2 (R_Nx,R_Ny)-shaped ndarrays: the origin, (x,y) at each scan position
    """
    if probe_mask_size is None:
        probe_mask_size, px, py = get_probe_size(np.fft.fftshift(probe_kernel))
        probe_mask_size *= 2

    # take fft of probe kernel
    probe_kernel_FT = np.conj(np.fft.fft2(probe_kernel))

    if qxyInit is None:
        # find initial guess for probe center using mean diffraction pattern
        diff_mean = np.mean(datacube.data,axis=(0,1))
        peaks = _find_Bragg_disks_single_DP_FK(
            diff_mean,
            probe_kernel_FT,
            corrPower = 1,
            sigma = 0,
            edgeBoundary = 0,
            minRelativeIntensity = 0,
            minAbsoluteIntensity = 0,
            relativeToPeak = 0,
            maxNumPeaks = 1,
            subpixel = subpixel,
            upsample_factor = upsample_factor)
        qxyInit = np.array([peaks.data['qx'],peaks.data['qy']])

    # Create mask
    qx = np.arange(datacube.Q_Nx) - qxyInit[0]
    qy = np.arange(datacube.Q_Ny) - qxyInit[1]
    qya,qxa = np.meshgrid(qy,qx)
    if mask is None:
        mask = np.exp((qxa**2 + qya**2)/(-2*probe_mask_size**2))
    else:
        mask *= np.exp((qxa**2 + qya**2)/(-2*probe_mask_size**2))

    # init output arrays
    qx0_ar = np.zeros((datacube.R_Nx,datacube.R_Ny))
    qy0_ar = np.zeros((datacube.R_Nx,datacube.R_Ny))

    for (rx,ry) in tqdmnd(datacube.R_Nx,datacube.R_Ny,desc='Finding origins',unit='DP',unit_scale=True):
    # for (rx,ry) in tqdmnd(2,2,desc='Finding origins',unit='DP',unit_scale=True):
        if subpixel is None:
            dp_corr = np.real(np.fft.ifft2(np.fft.fft2(datacube.data[rx,ry,:,:] * mask) * probe_kernel_FT))
            ind2D = np.unravel_index(np.argmax(dp_corr), dp_corr.shape)
            qx0_ar[rx,ry] = ind2D[0]
            qy0_ar[rx,ry] = ind2D[1]
        else:
            peaks = _find_Bragg_disks_single_DP_FK(
                datacube.data[rx,ry,:,:] * mask,
                probe_kernel_FT,
                corrPower = 1,
                sigma = 0,
                edgeBoundary = 0,
                minRelativeIntensity = 0,
                minAbsoluteIntensity = 0,
                relativeToPeak = 0,
                maxNumPeaks = 1,
                subpixel = subpixel,
                upsample_factor = upsample_factor)
            qx0_ar[rx,ry] = peaks.data['qx']
            qy0_ar[rx,ry] = peaks.data['qy']

    return qx0_ar, qy0_ar

def get_origin_single_dp_beamstop(dp,**kwargs):
>>>>>>> 996d4265
    """
    Find the origin for a single diffraction pattern, assuming there is a beam stop.

    Args:
        DP (np array): diffraction pattern
        mask (np array): boolean mask which is False under the beamstop and True
            in the diffraction pattern. One approach to generating this mask
            is to apply a suitable threshold on the average diffraction pattern
            and use binary opening/closing to remove and holes

    Returns:
        qx0, qy0 (tuple) measured center position of diffraction pattern
    """

    imCorr = np.real(
        np.fft.ifft2(
            np.fft.fft2(DP * mask)
            * np.conj(np.fft.fft2(np.rot90(DP, 2) * np.rot90(mask, 2)))
        )
    )

    xp, yp = np.unravel_index(np.argmax(imCorr), imCorr.shape)

    dx = ((xp + DP.shape[0] / 2) % DP.shape[0]) - DP.shape[0] / 2
    dy = ((yp + DP.shape[1] / 2) % DP.shape[1]) - DP.shape[1] / 2

    return (DP.shape[0] + dx) / 2, (DP.shape[1] + dy) / 2


def get_origin_beamstop(datacube: DataCube, mask: np.ndarray):
    """
    Find the origin for each diffraction pattern, assuming there is a beam stop.

    Args:
        datacube (DataCube)
        mask (np array): boolean mask which is False under the beamstop and True
            in the diffraction pattern. One approach to generating this mask
            is to apply a suitable threshold on the average diffraction pattern
            and use binary opening/closing to remove and holes

    Returns:
        qx0, qy0 (tuple of np arrays) measured center position of each diffraction pattern
    """

    qx0 = np.zeros(datacube.data.shape[:2])
    qy0 = np.zeros_like(qx0)

    for rx, ry in tqdmnd(datacube.R_Nx, datacube.R_Ny):
        x, y = get_origin_single_dp_beamstop(datacube.data[rx, ry, :, :], mask)

    return qx0, qy0


### Functions for fitting the origin


def fit_origin(
    qx0_meas,
    qy0_meas,
    mask=None,
    fitfunction="plane",
    returnfitp=False,
    robust=False,
    robust_steps=3,
    robust_thresh=2,
):
    """
    Fits the position of the origin of diffraction space to a plane or parabola,
    given some 2D arrays (qx0_meas,qy0_meas) of measured center positions, optionally
    masked by the Boolean array `mask`.

    Args:
        qx0_meas (2d array): measured origin x-position
        qy0_meas (2d array): measured origin y-position
        mask (2b boolean array, optional): ignore points where mask=True
        fitfunction (str, optional): must be 'plane' or 'parabola' or 'bezier_two'
        returnfitp (bool, optional): if True, returns the fit parameters
        robust (bool, optional): If set to True, fit will be repeated with outliers
            removed.
        robust_steps (int, optional): Optional parameter. Number of robust iterations
                                performed after initial fit.
        robust_thresh (int, optional): Threshold for including points, in units of
            root-mean-square (standard deviations) error of the predicted values after
            fitting.

    Returns:
        (variable): Return value depends on returnfitp. If ``returnfitp==False``
        (default), returns a 4-tuple containing:

            * **qx0_fit**: *(ndarray)* the fit origin x-position
            * **qy0_fit**: *(ndarray)* the fit origin y-position
            * **qx0_residuals**: *(ndarray)* the x-position fit residuals
            * **qy0_residuals**: *(ndarray)* the y-position fit residuals

        If ``returnfitp==True``, returns a 2-tuple.  The first element is the 4-tuple
        described above.  The second element is a 4-tuple (popt_x,popt_y,pcov_x,pcov_y)
        giving fit parameters and covariance matrices with respect to the chosen
        fitting function.
    """
    assert isinstance(qx0_meas, np.ndarray) and len(qx0_meas.shape) == 2
    assert isinstance(qx0_meas, np.ndarray) and len(qy0_meas.shape) == 2
    assert qx0_meas.shape == qy0_meas.shape
    assert mask is None or mask.shape == qx0_meas.shape and mask.dtype == bool
    assert fitfunction in ("plane", "parabola", "bezier_two")
    if fitfunction == "plane":
        f = plane
    elif fitfunction == "parabola":
        f = parabola
    elif fitfunction == "bezier_two":
        f = bezier_two
    else:
        raise Exception("Invalid fitfunction '{}'".format(fitfunction))

    # Fit data
    if mask is None:
        popt_x, pcov_x, qx0_fit = fit_2D(
            f,
            qx0_meas,
            robust=robust,
            robust_steps=robust_steps,
            robust_thresh=robust_thresh,
        )
        popt_y, pcov_y, qy0_fit = fit_2D(
            f,
            qy0_meas,
            robust=robust,
            robust_steps=robust_steps,
            robust_thresh=robust_thresh,
        )

    else:
        popt_x, pcov_x, qx0_fit = fit_2D(
            f,
            qx0_meas,
            robust=robust,
            robust_steps=robust_steps,
            robust_thresh=robust_thresh,
            data_mask=mask == False,
        )
        popt_y, pcov_y, qy0_fit = fit_2D(
            f,
            qy0_meas,
            robust=robust,
            robust_steps=robust_steps,
            robust_thresh=robust_thresh,
            data_mask=mask == False,
        )

    # Compute residuals
    qx0_residuals = qx0_meas - qx0_fit
    qy0_residuals = qy0_meas - qy0_fit

    # Return
    if not returnfitp:
        return qx0_fit, qy0_fit, qx0_residuals, qy0_residuals
    else:
        return (qx0_fit, qy0_fit, qx0_residuals, qy0_residuals), (
            popt_x,
            popt_y,
            pcov_x,
            pcov_y,
        )


### Older / soon-to-be-deprecated functions for finding the origin


def find_outlier_shifts(xshifts, yshifts, n_sigma=10, edge_boundary=0):
    """
    Finds outliers in the shift matrices.

    Gets a score function for each scan position Rx,Ry, given by the sum of the absolute values of
    the difference between the shifts at this position and all 8 NNs. Calculates a histogram of the
    scoring function, fits a gaussian to its initial peak, and sets a cutoff value to n_sigma times
    its standard deviation. Values beyond this cutoff are deemed outliers, as are scan positions
    within edge_boundary pixels of the edge of real space.

    Accepts:
        xshifts         ((R_Nx,R_Ny)-shaped array) the shifts in x
        yshifts         ((R_Nx,R_Ny)-shaped array) the shifts in y
        n_sigma         (float) the cutoff value for the score function, in number of std
        edge_boundary   (int) number of pixels near the mask edge to mark as outliers

    Returns:
        mask            ((R_nx,R_ny)-shaped array of bools) the outlier mask
        score           ((R_nx,R_ny)-shaped array) the outlier scores
        cutoff          (float) the score cutoff value
    """
    # Get score
    score = np.zeros_like(xshifts)
    score[:-1, :] += np.abs(
        xshifts[:-1, :] - np.roll(xshifts, (-1, 0), axis=(0, 1))[:-1, :]
    )
    score[1:, :] += np.abs(
        xshifts[1:, :] - np.roll(xshifts, (1, 0), axis=(0, 1))[1:, :]
    )
    score[:, :-1] += np.abs(
        xshifts[:, :-1] - np.roll(xshifts, (0, -1), axis=(0, 1))[:, :-1]
    )
    score[:, 1:] += np.abs(
        xshifts[:, 1:] - np.roll(xshifts, (0, 1), axis=(0, 1))[:, 1:]
    )
    score[:-1, :-1] += np.abs(
        xshifts[:-1, :-1] - np.roll(xshifts, (-1, -1), axis=(0, 1))[:-1, :-1]
    )
    score[1:, :-1] += np.abs(
        xshifts[1:, :-1] - np.roll(xshifts, (1, -1), axis=(0, 1))[1:, :-1]
    )
    score[:-1, 1:] += np.abs(
        xshifts[:-1, 1:] - np.roll(xshifts, (-1, 1), axis=(0, 1))[:-1, 1:]
    )
    score[1:, 1:] += np.abs(
        xshifts[1:, 1:] - np.roll(xshifts, (1, 1), axis=(0, 1))[1:, 1:]
    )
    score[:-1, :] += np.abs(
        yshifts[:-1, :] - np.roll(yshifts, (-1, 0), axis=(0, 1))[:-1, :]
    )
    score[1:, :] += np.abs(
        yshifts[1:, :] - np.roll(yshifts, (1, 0), axis=(0, 1))[1:, :]
    )
    score[:, :-1] += np.abs(
        yshifts[:, :-1] - np.roll(yshifts, (0, -1), axis=(0, 1))[:, :-1]
    )
    score[:, 1:] += np.abs(
        yshifts[:, 1:] - np.roll(yshifts, (0, 1), axis=(0, 1))[:, 1:]
    )
    score[:-1, :-1] += np.abs(
        yshifts[:-1, :-1] - np.roll(yshifts, (-1, -1), axis=(0, 1))[:-1, :-1]
    )
    score[1:, :-1] += np.abs(
        yshifts[1:, :-1] - np.roll(yshifts, (1, -1), axis=(0, 1))[1:, :-1]
    )
    score[:-1, 1:] += np.abs(
        yshifts[:-1, 1:] - np.roll(yshifts, (-1, 1), axis=(0, 1))[:-1, 1:]
    )
    score[1:, 1:] += np.abs(
        yshifts[1:, 1:] - np.roll(yshifts, (1, 1), axis=(0, 1))[1:, 1:]
    )
    score[1:-1, 1:-1] /= 8.0
    score[:1, 1:-1] /= 5.0
    score[-1:, 1:-1] /= 5.0
    score[1:-1, :1] /= 5.0
    score[1:-1, -1:] /= 5.0
    score[0, 0] /= 3.0
    score[0, -1] /= 3.0
    score[-1, 0] /= 3.0
    score[-1, -1] /= 3.0

    # Get mask and return
    cutoff = np.std(score) * n_sigma
    mask = score > cutoff
    if edge_boundary > 0:
        mask[:edge_boundary, :] = True
        mask[-edge_boundary:, :] = True
        mask[:, :edge_boundary] = True
        mask[:, -edge_boundary:] = True

    return mask, score, cutoff


def center_braggpeaks(braggpeaks, qx0=None, qy0=None, coords=None, name=None):
    """
    Shift the braggpeaks positions to center them about the origin, given
    either by (qx0,qy0) or by the Coordinates instance coords. Either
    (qx0,qy0) or coords must be specified.

    Accepts:
        braggpeaks  (PointListArray) the detected, unshifted bragg peaks
        qx0,qy0     ((R_Nx,R_Ny)-shaped arrays) the position of the origin,
                    or scalar values for constant origin position.
        coords      (Coordinates) an object containing the origin positions
        name        (str, optional) a name for the returned PointListArray.
                    If unspecified, takes the old PLA name, removes '_raw'
                    if present at the end of the string, then appends
                    '_centered'.

    Returns:
        braggpeaks_centered  (PointListArray) the centered Bragg peaks
    """
    assert isinstance(braggpeaks, PointListArray)
    assert (qx0 is not None and qy0 is not None) != (
        coords is not None
    ), "Either (qx0,qy0) or coords must be specified"
    if coords is not None:
        qx0, qy0 = coords.get_origin()
        assert (
            qx0 is not None and qy0 is not None
        ), "coords did not contain center position"
    if name is None:
        sl = braggpeaks.name.split("_")
        _name = "_".join(
            [s for i, s in enumerate(sl) if not (s == "raw" and i == len(sl) - 1)]
        )
        name = _name + "_centered"
    assert isinstance(name, str)
    braggpeaks_centered = braggpeaks.copy(name=name)

    if np.isscalar(qx0) & np.isscalar(qy0):
        for Rx in range(braggpeaks_centered.shape[0]):
            for Ry in range(braggpeaks_centered.shape[1]):
                pointlist = braggpeaks_centered.get_pointlist(Rx, Ry)
                pointlist.data["qx"] -= qx0
                pointlist.data["qy"] -= qy0
    else:
        for Rx in range(braggpeaks_centered.shape[0]):
            for Ry in range(braggpeaks_centered.shape[1]):
                pointlist = braggpeaks_centered.get_pointlist(Rx, Ry)
                qx, qy = qx0[Rx, Ry], qy0[Rx, Ry]
                pointlist.data["qx"] -= qx
                pointlist.data["qy"] -= qy

    return braggpeaks_centered<|MERGE_RESOLUTION|>--- conflicted
+++ resolved
@@ -4,15 +4,9 @@
 from scipy.ndimage.filters import gaussian_filter
 from scipy.optimize import leastsq
 
-<<<<<<< HEAD
-from ..fit import plane, parabola, bezier_two, fit_2D
-from ..utils import get_CoM, add_to_2D_array_from_floats, tqdmnd
-from ...io.datastructure import PointListArray, DataCube
-=======
 from ..fit import plane,parabola,bezier_two,fit_2D
 from ..utils import get_CoM, add_to_2D_array_from_floats, tqdmnd, get_maxima_2D
 from ...io import PointListArray
->>>>>>> 996d4265
 from ..diskdetection.braggvectormap import get_bragg_vector_map
 from ..diskdetection.diskdetection import _find_Bragg_disks_single_DP_FK
 
@@ -260,10 +254,6 @@
 
     return qx0, qy0, braggvectormap
 
-<<<<<<< HEAD
-
-def get_origin_single_dp_beamstop(DP: np.ndarray, mask: np.ndarray):
-=======
 def get_origin_brightest_disk(
         datacube,
         probe_kernel,
@@ -359,7 +349,6 @@
     return qx0_ar, qy0_ar
 
 def get_origin_single_dp_beamstop(dp,**kwargs):
->>>>>>> 996d4265
     """
     Find the origin for a single diffraction pattern, assuming there is a beam stop.
 
