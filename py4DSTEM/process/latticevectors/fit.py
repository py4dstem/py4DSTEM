# Functions for fitting lattice vectors to measured Bragg peak positions

import numpy as np
from numpy.linalg import lstsq

from ...io.datastructure import PointList, PointListArray, RealSlice
from ..utils import tqdmnd

def fit_lattice_vectors(braggpeaks, x0=0, y0=0, minNumPeaks=5):
    """
    Fits lattice vectors g1,g2 to braggpeaks given some known (h,k) indexing.

<<<<<<< HEAD
    Args:
        braggpeaks (PointList): A 6 coordinate PointList containing the data to fit.
            Coords are 'qx','qy' (the bragg peak positions), 'intensity' (used as a
            weighting factor when fitting), 'h','k' (indexing) and 'index_mask' (bool
            indicating if the peak has been indexed)
        x0 (float): x-coord of the origin
        y0 (float): y-coord of the origin
        minNumPeaks (int): if there are fewer than minNumPeaks peaks found in braggpeaks
            which can be indexed, return None for all return parameters
=======
    Accepts:
        braggpeaks          (PointList) A 6 coordinate PointList containing the data to fit.
                            Coords are 'qx','qy' (the bragg peak positions), 'intensity'
                            (used as a weighting factor when fitting), 'h','k' (indexing)
                            May optionally also contain 'index_mask', indicating which peaks
                            have been successfully masked and should be used
        x0                  (float) x-coord of the origin
        y0                  (float) y-coord of the origin
        minNumPeaks         (int) if there are fewer than minNumPeaks peaks found in braggpeaks
                            which can be indexed, return None for all return parameters
>>>>>>> 4b9760e8

    Returns:
        (7-tuple) A 7-tuple containing:

            * **x0**: *(float)* the x-coord of the origin of the best-fit lattice.
            * **y0**: *(float)* the y-coord of the origin
            * **g1x**: *(float)* x-coord of the first lattice vector
            * **g1y**: *(float)* y-coord of the first lattice vector
            * **g2x**: *(float)* x-coord of the second lattice vector
            * **g2y**: *(float)* y-coord of the second lattice vector
            * **error**: *(float)* the fit error
    """
    assert isinstance(braggpeaks, PointList)
    assert np.all([name in braggpeaks.dtype.names for name in ('qx','qy','intensity','h','k')])
    braggpeaks = braggpeaks.copy()

    # Remove unindexed peaks
    if 'index_mask' in braggpeaks.dtype.names:
        deletemask = braggpeaks.data['index_mask'] == False
        braggpeaks.remove_points(deletemask)

    # Check to ensure enough peaks are present
    if braggpeaks.length < minNumPeaks:
        return None,None,None,None,None,None,None

    # Get M, the matrix of (h,k) indices
    h,k = braggpeaks.data['h'],braggpeaks.data['k']
    M = np.vstack((np.ones_like(h,dtype=int),h,k)).T

    # Get alpha, the matrix of measured Bragg peak positions
    alpha = np.vstack((braggpeaks.data['qx']-x0, braggpeaks.data['qy']-y0)).T

    # Get weighted matrices
    weights = braggpeaks.data['intensity']
    weighted_M = M*weights[:,np.newaxis]
    weighted_alpha = alpha*weights[:,np.newaxis]

    # Solve for lattice vectors
    beta = lstsq(weighted_M, weighted_alpha, rcond=None)[0]
    x0,y0 = beta[0,0],beta[0,1]
    g1x,g1y = beta[1,0],beta[1,1]
    g2x,g2y = beta[2,0],beta[2,1]

    # Calculate the error
    alpha_calculated = np.matmul(M,beta)
    error = np.sqrt(np.sum((alpha-alpha_calculated)**2,axis=1))
    error = np.sum(error*weights)/np.sum(weights)

    return x0,y0,g1x,g1y,g2x,g2y,error

def fit_lattice_vectors_all_DPs(braggpeaks, x0=0, y0=0, minNumPeaks=5):
    """
<<<<<<< HEAD
    Fits lattice vectors g1,g2 to each diffraction pattern in braggpeaks, given some
    known (h,k) indexing.

    Args:
        braggpeaks (PointList): A 6 coordinate PointListArray containing the data to fit.
            Coords are 'qx','qy' (the bragg peak positions), 'intensity' (used as a
            weighting factor when fitting), 'h','k' (indexing) and 'index_mask' (bool
            indicating if the peak has been indexed)
        x0 (float): x-coord of the origin
        y0 (float): y-coord of the origin
        minNumPeaks (int): if there are fewer than minNumPeaks peaks found in braggpeaks
            which can be indexed, return None for all return parameters
=======
    Fits lattice vectors g1,g2 to each diffraction pattern in braggpeaks, given some known (h,k)
    indexing.

    Accepts:
        braggpeaks          (PointList) A 6 coordinate PointList containing the data to fit.
                            Coords are 'qx','qy' (the bragg peak positions), 'intensity'
                            (used as a weighting factor when fitting), 'h','k' (indexing)
                            May optionally also contain 'index_mask', indicating which peaks
                            have been successfully masked and should be used
        x0                  (float) x-coord of the origin
        y0                  (float) y-coord of the origin
        minNumPeaks         (int) if there are fewer than minNumPeaks peaks found in braggpeaks
                            which can be indexed, return None for all return parameters
>>>>>>> 4b9760e8

    Returns:
        (RealSlice): A RealSlice ``g1g2map`` containing the following 8 arrays:

            * ``g1g2_map.slices['x0']``     x-coord of the origin of the best fit lattice
            * ``g1g2_map.slices['y0']``     y-coord of the origin
            * ``g1g2_map.slices['g1x']``    x-coord of the first lattice vector
            * ``g1g2_map.slices['g1y']``    y-coord of the first lattice vector
            * ``g1g2_map.slices['g2x']``    x-coord of the second lattice vector
            * ``g1g2_map.slices['g2y']``    y-coord of the second lattice vector
            * ``g1g2_map.slices['error']``  the fit error
            * ``g1g2_map.slices['mask']``   1 for successful fits, 0 for unsuccessful
              fits
    """
    assert isinstance(braggpeaks, PointListArray)
    assert np.all([name in braggpeaks.dtype.names for name in ('qx','qy','intensity','h','k')])

    # Make RealSlice to contain outputs
    slicelabels = ('x0','y0','g1x','g1y','g2x','g2y','error','mask')
    g1g2_map = RealSlice(data=np.zeros((braggpeaks.shape[0],braggpeaks.shape[1],8)),
                       slicelabels=slicelabels, name='g1g2_map')

    # Fit lattice vectors
    for (Rx, Ry) in tqdmnd(braggpeaks.shape[0],braggpeaks.shape[1]):
        braggpeaks_curr = braggpeaks.get_pointlist(Rx,Ry)
        qx0,qy0,g1x,g1y,g2x,g2y,error = fit_lattice_vectors(braggpeaks_curr, x0, y0, minNumPeaks)
        # Store data
        if g1x is not None:
            g1g2_map.slices['x0'][Rx,Ry] = qx0
            g1g2_map.slices['y0'][Rx,Ry] = qy0
            g1g2_map.slices['g1x'][Rx,Ry] = g1x
            g1g2_map.slices['g1y'][Rx,Ry] = g1y
            g1g2_map.slices['g2x'][Rx,Ry] = g2x
            g1g2_map.slices['g2y'][Rx,Ry] = g2y
            g1g2_map.slices['error'][Rx,Ry] = error
            g1g2_map.slices['mask'][Rx,Ry] = 1

    return g1g2_map

def fit_lattice_vectors_masked(braggpeaks, mask, x0=0, y0=0, minNumPeaks=5):
    """
<<<<<<< HEAD
    Fits lattice vectors g1,g2 to each diffraction pattern in braggpeaks corresponding
    to a scan position for which mask==True.

    Args:
        braggpeaks (PointList): A 6 coordinate PointListArray containing the data to fit.
            Coords are 'qx','qy' (the bragg peak positions), 'intensity' (used as a
            weighting factor when fitting), 'h','k' (indexing) and 'index_mask' (bool
            indicating if the peak has been indexed)
        mask (boolean array): real space shaped (R_Nx,R_Ny); fit lattice vectors where
            mask is True
        x0 (float): x-coord of the origin
        y0 (float): y-coord of the origin
        minNumPeaks (int): if there are fewer than minNumPeaks peaks found in braggpeaks
            which can be indexed, return None for all return parameters
=======
    Fits lattice vectors g1,g2 to each diffraction pattern in braggpeaks corresponding to a scan
    position for which mask==True.

    Accepts:
        braggpeaks          (PointList) A 6 coordinate PointList containing the data to fit.
                            Coords are 'qx','qy' (the bragg peak positions), 'intensity'
                            (used as a weighting factor when fitting), 'h','k' (indexing)
                            May optionally also contain 'index_mask', indicating which peaks
                            have been successfully masked and should be used
        mask                (boolean array) real space shaped (R_Nx,R_Ny); fit lattice vectors where
                            mask is True
        x0                  (float) x-coord of the origin
        y0                  (float) y-coord of the origin
        minNumPeaks         (int) if there are fewer than minNumPeaks peaks found in braggpeaks
                            which can be indexed, return None for all return parameters
>>>>>>> 4b9760e8

    Returns:
        (RealSlice): A RealSlice ``g1g2map`` containing the following 8 arrays:

            * ``g1g2_map.slices['x0']``     x-coord of the origin of the best fit lattice
            * ``g1g2_map.slices['y0']``     y-coord of the origin
            * ``g1g2_map.slices['g1x']``    x-coord of the first lattice vector
            * ``g1g2_map.slices['g1y']``    y-coord of the first lattice vector
            * ``g1g2_map.slices['g2x']``    x-coord of the second lattice vector
            * ``g1g2_map.slices['g2y']``    y-coord of the second lattice vector
            * ``g1g2_map.slices['error']``  the fit error
            * ``g1g2_map.slices['mask']``   1 for successful fits, 0 for unsuccessful
              fits
    """
    assert isinstance(braggpeaks, PointListArray)
    assert np.all([name in braggpeaks.dtype.names for name in ('qx','qy','intensity')])

    # Make RealSlice to contain outputs
    slicelabels = ('x0','y0','g1x','g1y','g2x','g2y','error','mask')
    g1g2_map = RealSlice(data=np.zeros((braggpeaks.shape[0],braggpeaks.shape[1],8)),
                         slicelabels=slicelabels, name='g1g2_map')

    # Fit lattice vectors
    for (Rx, Ry) in tqdmnd(braggpeaks.shape[0],braggpeaks.shape[1]):
        if mask[Rx,Ry]:
            braggpeaks_curr = braggpeaks.get_pointlist(Rx,Ry)
            qx0,qy0,g1x,g1y,g2x,g2y,error = fit_lattice_vectors(braggpeaks_curr, x0, y0, minNumPeaks)
            # Store data
            if g1x is not None:
                g1g2_map.slices['x0'][Rx,Ry] = qx0
                g1g2_map.slices['y0'][Rx,Ry] = qy0
                g1g2_map.slices['g1x'][Rx,Ry] = g1x
                g1g2_map.slices['g1y'][Rx,Ry] = g1y
                g1g2_map.slices['g2x'][Rx,Ry] = g2x
                g1g2_map.slices['g2y'][Rx,Ry] = g2y
                g1g2_map.slices['error'][Rx,Ry] = error
                g1g2_map.slices['mask'][Rx,Ry] = 1

    return g1g2_map
<|MERGE_RESOLUTION|>--- conflicted
+++ resolved
@@ -10,28 +10,16 @@
     """
     Fits lattice vectors g1,g2 to braggpeaks given some known (h,k) indexing.
 
-<<<<<<< HEAD
     Args:
         braggpeaks (PointList): A 6 coordinate PointList containing the data to fit.
             Coords are 'qx','qy' (the bragg peak positions), 'intensity' (used as a
-            weighting factor when fitting), 'h','k' (indexing) and 'index_mask' (bool
-            indicating if the peak has been indexed)
+            weighting factor when fitting), 'h','k' (indexing). May optionally also
+            contain 'index_mask' (bool), indicating which peaks have been successfully
+            indixed and should be used.
         x0 (float): x-coord of the origin
         y0 (float): y-coord of the origin
         minNumPeaks (int): if there are fewer than minNumPeaks peaks found in braggpeaks
             which can be indexed, return None for all return parameters
-=======
-    Accepts:
-        braggpeaks          (PointList) A 6 coordinate PointList containing the data to fit.
-                            Coords are 'qx','qy' (the bragg peak positions), 'intensity'
-                            (used as a weighting factor when fitting), 'h','k' (indexing)
-                            May optionally also contain 'index_mask', indicating which peaks
-                            have been successfully masked and should be used
-        x0                  (float) x-coord of the origin
-        y0                  (float) y-coord of the origin
-        minNumPeaks         (int) if there are fewer than minNumPeaks peaks found in braggpeaks
-                            which can be indexed, return None for all return parameters
->>>>>>> 4b9760e8
 
     Returns:
         (7-tuple) A 7-tuple containing:
@@ -84,34 +72,19 @@
 
 def fit_lattice_vectors_all_DPs(braggpeaks, x0=0, y0=0, minNumPeaks=5):
     """
-<<<<<<< HEAD
     Fits lattice vectors g1,g2 to each diffraction pattern in braggpeaks, given some
     known (h,k) indexing.
 
     Args:
-        braggpeaks (PointList): A 6 coordinate PointListArray containing the data to fit.
+        braggpeaks (PointList): A 6 coordinate PointList containing the data to fit.
             Coords are 'qx','qy' (the bragg peak positions), 'intensity' (used as a
-            weighting factor when fitting), 'h','k' (indexing) and 'index_mask' (bool
-            indicating if the peak has been indexed)
+            weighting factor when fitting), 'h','k' (indexing). May optionally also
+            contain 'index_mask' (bool), indicating which peaks have been successfully
+            indixed and should be used.
         x0 (float): x-coord of the origin
         y0 (float): y-coord of the origin
         minNumPeaks (int): if there are fewer than minNumPeaks peaks found in braggpeaks
             which can be indexed, return None for all return parameters
-=======
-    Fits lattice vectors g1,g2 to each diffraction pattern in braggpeaks, given some known (h,k)
-    indexing.
-
-    Accepts:
-        braggpeaks          (PointList) A 6 coordinate PointList containing the data to fit.
-                            Coords are 'qx','qy' (the bragg peak positions), 'intensity'
-                            (used as a weighting factor when fitting), 'h','k' (indexing)
-                            May optionally also contain 'index_mask', indicating which peaks
-                            have been successfully masked and should be used
-        x0                  (float) x-coord of the origin
-        y0                  (float) y-coord of the origin
-        minNumPeaks         (int) if there are fewer than minNumPeaks peaks found in braggpeaks
-                            which can be indexed, return None for all return parameters
->>>>>>> 4b9760e8
 
     Returns:
         (RealSlice): A RealSlice ``g1g2map`` containing the following 8 arrays:
@@ -153,38 +126,21 @@
 
 def fit_lattice_vectors_masked(braggpeaks, mask, x0=0, y0=0, minNumPeaks=5):
     """
-<<<<<<< HEAD
     Fits lattice vectors g1,g2 to each diffraction pattern in braggpeaks corresponding
     to a scan position for which mask==True.
 
     Args:
-        braggpeaks (PointList): A 6 coordinate PointListArray containing the data to fit.
+        braggpeaks (PointList): A 6 coordinate PointList containing the data to fit.
             Coords are 'qx','qy' (the bragg peak positions), 'intensity' (used as a
-            weighting factor when fitting), 'h','k' (indexing) and 'index_mask' (bool
-            indicating if the peak has been indexed)
+            weighting factor when fitting), 'h','k' (indexing). May optionally also
+            contain 'index_mask' (bool), indicating which peaks have been successfully
+            indixed and should be used.
         mask (boolean array): real space shaped (R_Nx,R_Ny); fit lattice vectors where
             mask is True
         x0 (float): x-coord of the origin
         y0 (float): y-coord of the origin
         minNumPeaks (int): if there are fewer than minNumPeaks peaks found in braggpeaks
             which can be indexed, return None for all return parameters
-=======
-    Fits lattice vectors g1,g2 to each diffraction pattern in braggpeaks corresponding to a scan
-    position for which mask==True.
-
-    Accepts:
-        braggpeaks          (PointList) A 6 coordinate PointList containing the data to fit.
-                            Coords are 'qx','qy' (the bragg peak positions), 'intensity'
-                            (used as a weighting factor when fitting), 'h','k' (indexing)
-                            May optionally also contain 'index_mask', indicating which peaks
-                            have been successfully masked and should be used
-        mask                (boolean array) real space shaped (R_Nx,R_Ny); fit lattice vectors where
-                            mask is True
-        x0                  (float) x-coord of the origin
-        y0                  (float) y-coord of the origin
-        minNumPeaks         (int) if there are fewer than minNumPeaks peaks found in braggpeaks
-                            which can be indexed, return None for all return parameters
->>>>>>> 4b9760e8
 
     Returns:
         (RealSlice): A RealSlice ``g1g2map`` containing the following 8 arrays:
