--- conflicted
+++ resolved
@@ -1776,18 +1776,11 @@
     self,
     file_name,
     orientation_map,
-<<<<<<< HEAD
     ind_orientation=0,
     pixel_size=1.0,
     pixel_units="px",
 ):
     """
-=======
-    ind_orientation = 0,
-    pixel_size: float = None,
-    ):
-    '''
->>>>>>> 9aefb9e3
     This function outputs an ascii text file in the .ang format, containing
     the Euler angles of an orientation map.
 
