--- conflicted
+++ resolved
@@ -3,16 +3,10 @@
 import os
 from typing import Union, Optional
 
-<<<<<<< HEAD
-from ...io.datastructure import PointList, PointListArray
-from ...io import RealSlice
-from ..utils import tqdmnd, electron_wavelength_angstrom
-=======
->>>>>>> 5213b972
 from .utils import Orientation, OrientationMap, axisEqual3D
-from ..utils import telectron_wavelength_angstrom
+from ..utils import electron_wavelength_angstrom
 from ...tqdmnd import tqdmnd
-from ...io.datastructure import PointList, PointListArray
+from ...io.datastructure import PointList, PointListArray, RealSlice
 
 from numpy.linalg import lstsq
 try:
@@ -782,7 +776,7 @@
     orientation_map = OrientationMap(
         num_x=bragg_peaks_array.shape[0],
         num_y=bragg_peaks_array.shape[1],
-        num_matches=num_matches_return) 
+        num_matches=num_matches_return)
 
     for rx, ry in tqdmnd(
         *bragg_peaks_array.shape,
@@ -853,7 +847,7 @@
     intensity = bragg_peaks.data["intensity"]
 
     # other init
-    dphi = self.orientation_gamma[1] - self.orientation_gamma[0]    
+    dphi = self.orientation_gamma[1] - self.orientation_gamma[0]
     corr_value = np.zeros(self.orientation_num_zones)
     corr_in_plane_angle = np.zeros(self.orientation_num_zones)
     if inversion_symmetry:
@@ -908,7 +902,7 @@
                     ),
                     axis=0,
                 )
-        
+
         # Determine the RMS signal from im_polar for the first match.
         # Note that we use scaling slightly below RMS so that following matches 
         # don't have higher correlating scores than previous matches.
@@ -928,12 +922,12 @@
                     if self.CUDA:
                         im_polar_refine = cp.asarray(im_polar.copy())
                     else:
-                        im_polar_refine = im_polar.copy()                     
+                        im_polar_refine = im_polar.copy()
             else:
                 if self.CUDA:
                     im_polar_refine = cp.asarray(im_polar.copy())
                 else:
-                    im_polar_refine = im_polar.copy()                
+                    im_polar_refine = im_polar.copy()
 
         # Plot polar space image if needed
         if plot_polar is True: # and match_ind==0:
@@ -943,12 +937,12 @@
 
         # FFT along theta
         if self.CUDA:
-            im_polar_fft = cp.fft.fft(cp.asarray(im_polar))        
+            im_polar_fft = cp.fft.fft(cp.asarray(im_polar))
         else:
             im_polar_fft = np.fft.fft(im_polar)
         if self.orientation_refine:
             if self.CUDA:
-                im_polar_refine_fft = cp.fft.fft(cp.asarray(im_polar_refine))        
+                im_polar_refine_fft = cp.fft.fft(cp.asarray(im_polar_refine))
             else:
                 im_polar_refine_fft = np.fft.fft(im_polar_refine)
 
@@ -1249,7 +1243,7 @@
                 if multiple_corr_reset and match_ind > 0:
                     orientation.corr[match_ind] = corr_value_keep[ind_best_fit]
                 else:
-                    orientation.corr[match_ind] = corr_value[ind_best_fit]            
+                    orientation.corr[match_ind] = corr_value[ind_best_fit]
 
             if inversion_symmetry and corr_inv[ind_best_fit]:
                 ind_phi = ind_phi_inv[ind_best_fit]
@@ -1263,7 +1257,7 @@
 
             orientation.angles[match_ind,:] = self.orientation_rotation_angles[ind_best_fit,:]
             orientation.angles[match_ind,2] += phi
-            
+
             # If point group is known, use pymatgen to caculate the symmetry-
             # reduced orientation matrix, producing the crystal direction family.
             if self.pymatgen_available:
@@ -1271,7 +1265,7 @@
                     orientation,
                     match_ind=match_ind,
                     )
-                
+
         else:
             # No more matches are detected, so output default orientation matrix and leave corr = 0
             orientation.matrix[match_ind] = np.squeeze(self.orientation_rotation_matrices[0, :, :])
@@ -1597,14 +1591,14 @@
     progress_bar = True,
     ):
     '''
-    This function takes in both a PointListArray containing Bragg peaks, and a 
-    corresponding OrientationMap, and uses least squares to compute the 
+    This function takes in both a PointListArray containing Bragg peaks, and a
+    corresponding OrientationMap, and uses least squares to compute the
     deformation tensor which transforms the simulated diffraction pattern
     into the experimental pattern, for all probe positons.
 
     TODO: add robust fitting?
 
-    Args: 
+    Args:
         bragg_peaks_array (PointListArray):   All Bragg peaks
         orientation_map (OrientationMap):     Orientation map generated from ACOM
         corr_kernel_size (float):           Correlation kernel size - if user does
@@ -1614,7 +1608,7 @@
         tol_intensity (np float):        tolerance in intensity units for inclusion of diffraction spots
         k_max (float):                   Maximum scattering vector
         min_num_peaks (int):             Minimum number of peaks required.
-        rotation_range (float):          Maximum rotation range in radians (for symmetry reduction).      
+        rotation_range (float):          Maximum rotation range in radians (for symmetry reduction).
 
     Returns:
         strain_map (RealSlice):  strain tensor
@@ -1706,7 +1700,7 @@
 
         else:
             strain_map.slices['mask'][rx,ry] = 0.0
-        
+
     if rotation_range is not None:
         strain_map.slices['theta'] \
             = np.mod(strain_map.slices['theta'],rotation_range)
@@ -1722,8 +1716,8 @@
     pixel_size: float = None,
     ):
     '''
-    This function outputs an ascii text file in the .ang format, containing 
-    the Euler angles of an orientation map. 
+    This function outputs an ascii text file in the .ang format, containing
+    the Euler angles of an orientation map.
 
     Args:
         orientation_map (OrientationMap):   Class containing orientation matrices,
@@ -1901,20 +1895,20 @@
         t = np.linspace(0,1,num=num_points+1,endpoint=True)
         d = np.array([[0,1],[0,2],[1,2]])
         orientation_zone_axis_range_flip = self.orientation_zone_axis_range.copy()
-        orientation_zone_axis_range_flip[0,:] = -1*orientation_zone_axis_range_flip[0,:]        
+        orientation_zone_axis_range_flip[0,:] = -1*orientation_zone_axis_range_flip[0,:]
 
 
     # loop over orientation matrix directions
     for a0 in range(3):
         in_range = np.all(np.sum(self.symmetry_reduction * \
-            orientation.matrix[match_ind,:,a0][None,:,None], 
+            orientation.matrix[match_ind,:,a0][None,:,None],
             axis=1) >= 0,
             axis=1)
 
         orientation.family[match_ind,:,a0] = \
             self.symmetry_operators[np.argmax(in_range)] @ \
             orientation.matrix[match_ind,:,a0]
-        
+
 
         # in_range = np.all(np.sum(self.symmetry_reduction * \
         #     orientation.matrix[match_ind,:,a0][None,:,None], 
@@ -1936,9 +1930,9 @@
 
 
         if plot_output:
-            ax = fig.add_subplot(1, 3, a0+1, 
+            ax = fig.add_subplot(1, 3, a0+1,
                 projection='3d',
-                elev=el, 
+                elev=el,
                 azim=az)
 
             # draw orienation triangle
@@ -1959,7 +1953,7 @@
                     v[:,2],
                     c='k',
                     )
-                
+
 
             # if needed, draw orientation diamond
             if self.orientation_fiber_angles is not None \
