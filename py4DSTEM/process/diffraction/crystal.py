--- conflicted
+++ resolved
@@ -745,18 +745,12 @@
             )
             bragg_peaks = PointList(np.array([], dtype=pl_dtype))
             if np.any(keep_int):
-<<<<<<< HEAD
                 bragg_peaks.add_data_by_field([
                     gx_proj,
                     gy_proj,
                     gz_proj,
                     g_int[keep_int],
                     h,k,l])
-=======
-                bragg_peaks.add_data_by_field(
-                    [gx_proj, gy_proj, gz_proj, g_int[keep_int], h, k, l]
-                )
->>>>>>> 3d038c18
         else:
             pl_dtype = np.dtype(
                 [
@@ -1083,9 +1077,7 @@
         )
         int_exp = (int_exp**bragg_intensity_power) * (k**bragg_k_power)
         int_exp /= np.max(int_exp)
-<<<<<<< HEAD
         return k, int_exp
-    
 
 
 def generate_moire(
@@ -1525,6 +1517,3 @@
     if returnfig:
             return fig, ax
 
-=======
-        return k, int_exp
->>>>>>> 3d038c18
