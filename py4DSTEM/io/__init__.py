--- conflicted
+++ resolved
@@ -1,5 +1,4 @@
 from . import datastructure
-<<<<<<< HEAD
 
 
 #from . import datastructure
@@ -9,13 +8,4 @@
 #from .native import *
 #from .nonnative import *
 #from .read import read
-#from .google_drive_downloader import download_file_from_google_drive
-=======
-from . import native
-from . import nonnative
-from .datastructure import *
-from .native import *
-from .nonnative import *
-from .read import read
-from .google_drive_downloader import download_file_from_google_drive, get_sample_data_ids
->>>>>>> 63abc50d
+#from .google_drive_downloader import download_file_from_google_drive, get_sample_data_ids
