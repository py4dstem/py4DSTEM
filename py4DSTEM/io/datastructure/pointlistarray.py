import numpy as np
from copy import copy
import h5py

from .ioutils import determine_group_name
from .ioutils import EMD_group_exists, EMD_group_types
from .pointlist import PointList
from ...tqdmnd import tqdmnd

class PointListArray:
    """
    An 2D array of PointLists which share common coordinates.
    """
    def __init__(
        self,
        dtype,
        shape,
        name
        ):
        """
		Creates an empty PointListArray.

        Args:
            dtype: the dtype of the numpy structured arrays which will comprise
                the data of each PointList
            shape (2-tuple of ints): the shape of the array of PointLists
            name (str): a name for the PointListArray

        Returns:
            a PointListArray instance
        """
        assert len(shape) == 2, "Shape must have length 2."

        self.name = name
        self.shape = shape

        self.dtype = np.dtype(dtype)
        self.fields = self.dtype.names
        self.types = tuple([self.dtype.fields[f][0] for f in self.fields])


        # Populate with empty PointLists
        self._pointlists = [[PointList(data=np.zeros(0,dtype=self.dtype), name=f"{i},{j}")
                             for j in range(self.shape[1])] for i in range(self.shape[0])]


    ## Retrieve pointlists

    def get_pointlist(self, i, j, name=None):
        """
        Returns the pointlist at i,j
        """
        pl = self._pointlists[i][j]
        if name is not None:
            pl = pl.copy(name=name)
        return pl

    def __getitem__(self, tup):
        l = len(tup) if isinstance(tup,tuple) else 1
        assert(l==2), f"Expected 2 slice values, recieved {l}"
        return self.get_pointlist(tup[0],tup[1])


    ## Make copies

    def copy(self, name=''):
        """
        Returns a copy of itself.
        """
        new_pla = PointListArray(
            dtype=self.dtype,
            shape=self.shape,
            name=name)

        for i in range(new_pla.shape[0]):
            for j in range(new_pla.shape[1]):
                pl = new_pla.get_pointlist(i,j)
                pl.append(np.copy(self.get_pointlist(i,j).data))

        return new_pla

    def add_fields(self, new_fields, name=''):
        """
        Creates a copy of the PointListArray, but with additional fields given
        by new_fields.

        Args:
            new_fields: a list of 2-tuples, ('name', dtype)
            name: a name for the new pointlist
        """
        dtype = []
        for f,t in zip(self.fields,self.types):
            dtype.append((f,t))
        for f,t in new_fields:
            dtype.append((f,t))

        new_pla = PointListArray(
            dtype=dtype,
            shape=self.shape,
            name=name)

        for i in range(new_pla.shape[0]):
            for j in range(new_pla.shape[1]):
                # Copy old data into a new structured array
                pl_old = self.get_pointlist(i,j)
                data = np.zeros(pl_old.length, np.dtype(dtype))
                for f in self.fields:
                    data[f] = np.copy(pl_old.data[f])

                # Write into new pointlist
                pl_new = new_pla.get_pointlist(i,j)
                pl_new.append(data)

        return new_pla


    ## Representation to standard output
    def __repr__(self):

        space = ' '*len(self.__class__.__name__)+'  '
        string = f"{self.__class__.__name__}( A shape {self.shape} PointListArray called '{self.name}',"
        string += "\n"+space+f"with {len(self.fields)} fields:"
        string += "\n"
        space2 = max([len(field) for field in self.fields])+3
        for f,t in zip(self.fields,self.types):
            string += "\n"+space+f"{f}{(space2-len(f))*' '}({str(t)})"
        string += "\n)"

        return string


    ## Writing to an HDF5 file

    def to_h5(self,group):
        """
        Takes a valid HDF5 group for an HDF5 file object which is open in write or append
        mode. Writes a new group with a name given by this PointList's .name field nested
        inside the passed group, and saves the data there.

        If the PointList has no name, it will be assigned the name "PointList#" where #
        is the lowest available integer.  If the PointList's name already exists here in
        this file, raises and exception.

        TODO: add overwite option.

        Accepts:
            group (HDF5 group)
        """

        # Detemine the name of the group
        # if current name is invalid, raises and exception
        # TODO: add overwrite option
        determine_group_name(self, group)


        ## Write

        grp = group.create_group(self.name)
        grp.attrs.create("emd_group_type",3) # this tag indicates a PointListArray
        grp.attrs.create("py4dstem_class",self.__class__.__name__)

        # Add data
        dtype = h5py.special_dtype(vlen=self.dtype)
        dset = grp.create_dataset(
            "data",
            self.shape,
            dtype
        )
        for (i,j) in tqdmnd(dset.shape[0],dset.shape[1]):
            dset[i,j] = self.get_pointlist(i,j).data
        #for i in range(dset.shape[0]):
        #    for j in range(dset.shape[1]):
        #        dset[i,j] = self.get_pointlist(i,j).data



## Read PointList objects

def PointListArray_from_h5(group:h5py.Group, name:str):
    """
    Takes a valid HDF5 group for an HDF5 file object which is open in read mode,
    and a name.  Determines if a valid PointListArray object of this name exists
    inside this group, and if it does, loads and returns it. If it doesn't,
    raises an exception.

    Accepts:
        group (HDF5 group)
        name (string)

    Returns:
        A PointListArray instance
    """
    er = f"No PointlistArray called {name} could be found in group {group} of this HDF5 file."
    assert(EMD_group_exists(
            group,
            EMD_group_types['PointListArray'],
            name)), er
    grp = group[name]


    # Get data
    dset = grp['data']
    shape = grp['data'].shape
    dtype = grp['data'][0,0].dtype
    pla = PointListArray(dtype=dtype,shape=shape,name=name)
    for (i,j) in tqdmnd(shape[0],shape[1],desc="Reading PointListArray",unit="PointList"):
<<<<<<< HEAD
        try:
            pla.get_pointlist(i,j).add_dataarray(dset[i,j])
        except ValueError:
            pass
=======
        pla.get_pointlist(i,j).append(dset[i,j])
    #for i in range(shape[0]):
    #    for j in range(shape[1]):
    #        pla.get_pointlist(i,j).append(dset[i,j])
>>>>>>> 46d4e806
    return pla

<|MERGE_RESOLUTION|>--- conflicted
+++ resolved
@@ -204,16 +204,9 @@
     dtype = grp['data'][0,0].dtype
     pla = PointListArray(dtype=dtype,shape=shape,name=name)
     for (i,j) in tqdmnd(shape[0],shape[1],desc="Reading PointListArray",unit="PointList"):
-<<<<<<< HEAD
         try:
-            pla.get_pointlist(i,j).add_dataarray(dset[i,j])
+            pla.get_pointlist(i,j).append(dset[i,j])
         except ValueError:
             pass
-=======
-        pla.get_pointlist(i,j).append(dset[i,j])
-    #for i in range(shape[0]):
-    #    for j in range(shape[1]):
-    #        pla.get_pointlist(i,j).append(dset[i,j])
->>>>>>> 46d4e806
     return pla
 
