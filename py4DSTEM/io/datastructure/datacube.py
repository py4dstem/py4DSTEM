--- conflicted
+++ resolved
@@ -287,29 +287,16 @@
     """ Accepts an h5py Group corresponding to a single datacube in an open, correctly formatted H5 file,
         and returns a DataCube.
     """
-<<<<<<< HEAD
+    # TODO: add binning
     assert binfactor == 1, "Bin on load is currently unsupported for EMD files."
 
     if (mem, binfactor) == ("RAM", 1):
         data = np.array(g['data'])
     elif (mem, binfactor) == ("MEMMAP", 1):
-        data = g['data']
-    
-=======
-    # TODO: add binning
-    if mem == 'MEMMAP':
-        h5_filename = g.file.filename
-        emdF = emd.fileEMD(h5_filename)
-        dataset, dims = emdF.get_memmap(0)
-        name = dataset.parent.name.split('/')[-1]
-        return DataCube(data=dataset, name=name, nothing=emdF)
-    data = np.array(g['data'])
->>>>>>> cc1070ef
+        emdF = emd.fileEMD(g.file.filename)
+        data, dims = emdF.get_memmap(0)
     name = g.name.split('/')[-1]
     return DataCube(data=data,name=name)
 
 
 
-
-
-
