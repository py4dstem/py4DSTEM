--- conflicted
+++ resolved
@@ -205,11 +205,7 @@
             ax = axs[i, j]
             N = i * W + j
             # make titles
-<<<<<<< HEAD
-            if isinstance(title, list):
-=======
             if type(title) == list and N < len(title):
->>>>>>> f47a3b4a
                 print_title = title[N]
             else:
                 print_title = None
