import numpy as np
import matplotlib.pyplot as plt
from matplotlib.patches import Rectangle
from .show import show,show_points
from .overlay import add_grid_overlay

def show_DP_grid(datacube,x0,y0,xL,yL,axsize=(6,6),returnfig=False,space=0,**kwargs):
    """
    Shows a grid of diffraction patterns from DataCube datacube, starting from
    scan position (x0,y0) and extending xL,yL.

    Accepts:
        datacube        (DataCube) the 4D-STEM data
        (x0,y0)         the corner of the grid of DPs to display
        xL,yL           the extent of the grid
        axsize          the size of each diffraction pattern
        space           (number) controls the space between subplots

    Returns:
        if returnfig==false (default), the figure is plotted and nothing is returned.
        if returnfig==false, the figure and its one axis are returned, and can be
        further edited.
    """
    yy,xx = np.meshgrid(np.arange(y0,y0+yL),np.arange(x0,x0+xL))

    fig,axs = plt.subplots(xL,yL,figsize=(yL*axsize[0],xL*axsize[1]))
    for xi in range(xL):
        for yi in range(yL):
            ax = axs[xi,yi]
            x,y = xx[xi,yi],yy[xi,yi]
            dp = datacube.data[x,y,:,:]
            _,_ = show(dp,figax=(fig,ax),returnfig=True,**kwargs)
    plt.tight_layout()
    plt.subplots_adjust(wspace=space,hspace=space)

    if not returnfig:
        plt.show()
        return
    else:
        return fig,ax

def show_grid_overlay(image,x0,y0,xL,yL,color='k',linewidth=1,alpha=1,
                                            returnfig=False,**kwargs):
    """
    Shows the image with an overlaid boxgrid outline about the pixels
    beginning at (x0,y0) and with extent xL,yL in the two directions.

    Accepts:
        image       the image array
        x0,y0       the corner of the grid
        xL,xL       the extent of the grid
    """
    fig,ax = show(image,returnfig=True,**kwargs)
    add_grid_overlay(ax,d={'x0':x0,'y0':y0,'xL':xL,'yL':yL,
                           'color':color,'linewidth':linewidth,'alpha':alpha})
    plt.tight_layout()

    if not returnfig:
        plt.show()
        return
    else:
        return fig,ax

def _show_grid_overlay(image,x0,y0,xL,yL,color='k',linewidth=1,alpha=1,
                                            returnfig=False,**kwargs):
    """
    Shows the image with an overlaid boxgrid outline about the pixels
    beginning at (x0,y0) and with extent xL,yL in the two directions.

    Accepts:
        image       the image array
        x0,y0       the corner of the grid
        xL,xL       the extent of the grid
    """
    yy,xx = np.meshgrid(np.arange(y0,y0+yL),np.arange(x0,x0+xL))

    fig,ax = show(image,returnfig=True,**kwargs)
    for xi in range(xL):
        for yi in range(yL):
            x,y = xx[xi,yi],yy[xi,yi]
            rect = Rectangle((y-0.5,x-0.5),1,1,lw=linewidth,color=color,
                             alpha=alpha,fill=False)
            ax.add_patch(rect)
    plt.tight_layout()

    if not returnfig:
        plt.show()
        return
    else:
        return fig,ax

<<<<<<< HEAD
def show_image_grid(get_ar, H, W, axsize=(6,6), returnfig=False, title=None,
                    titlesize=12, num=None, get_bordercolor=None, get_x=None, 
                    get_y=None, get_pointcolors=None, get_s=None, **kwargs):
=======
def show_image_grid(get_ar,H,W,axsize=(6,6),returnfig=False,titlesize=0,
                    get_bordercolor=None,get_x=None,get_y=None,get_pointcolors=None,
                    get_s=None,open_circles=False,**kwargs):
>>>>>>> 187c2b79
    """
    Displays a set of images in a grid.

    The images are specified by some function get_ar(i), which returns an
    image for values of some integer index i.  The values of i passed to
    get_ar are 0 through HW-1.

    To display the first 4 two-dimensional slices of some 3D array ar
    some 3D array ar, you can do

        >>> show_image_grid(lambda i:ar[:,:,i], H=2, W=2)

    Its also possible to add colored borders, or overlaid points,
    using similar functions to get_ar, i.e. functions which return
    the color or set of points of interest as a function of index
    i, which must be defined in the range [0,HW-1].

    Accepts:
        get_ar      a function which returns a 2D array when passed
                    the integers 0 through HW-1
        H,W         integers, the dimensions of the grid
        axsize      the size of each image
        title       a list of titles, accessed by i
        titlesize   if >0, prints the index i passed to get_ar over
                    each image
        num         int - set a figure number, so you can replot the on the 
                    same figure
        get_bordercolor
                    if not None, should be a function defined over
                    the same i as get_ar, and which returns a
                    valid matplotlib color for each i. Adds
                    a colored bounding box about each image. E.g.
                    if `colors` is an array of colors:

        >>> show_image_grid(lambda i:ar[:,:,i],H=2,W=2,
                            get_bordercolor=lambda i:colors[i])

        get_x,get_y     functions which returns sets of x/y positions
                        as a function of index i
        get_s           function which returns a set of point sizes
                        as a function of index i
        get_pointcolors a function which returns a color or list of colors
                        as a function of index i

    Returns:
        if returnfig==False (default), the figure is plotted and nothing is returned.
        if returnfig==True, the figure and its axes are returned, and can be
        further edited.
    """
    _get_bordercolor = get_bordercolor is not None
    _get_points = (get_x is not None) and (get_y is not None)
    _get_colors = get_pointcolors is not None
    _get_s = get_s is not None
<<<<<<< HEAD
    fig,axs = plt.subplots(H,W,figsize=(W*axsize[0],H*axsize[1]), num=num, clear=True)
    for N in range(H*W):
        ax = axs.ravel()[N]
        try:
            ar = get_ar(N)
            if _get_bordercolor and _get_points:
                bc = get_bordercolor(N)
                x,y = get_x(N),get_y(N)
                if _get_colors:
                    pointcolors = get_pointcolors(N)
=======
    fig,axs = plt.subplots(H,W,figsize=(W*axsize[0],H*axsize[1]))
    if H==1:
        axs = axs[np.newaxis,:]
    elif W==1:
        axs = axs[:,np.newaxis]
    for i in range(H):
        for j in range(W):
            ax = axs[i,j]
            N = i*W+j
            try:
                ar = get_ar(N)
                if _get_bordercolor and _get_points:
                    bc = get_bordercolor(N)
                    x,y = get_x(N),get_y(N)
                    if _get_colors:
                        pointcolors = get_pointcolors(N)
                    else:
                        pointcolors='r'
                    if _get_s:
                        s = get_s(N)
                        _,_ = show_points(ar,figax=(fig,ax),returnfig=True,
                                          bordercolor=bc,x=x,y=y,s=s,
                                          pointcolor=pointcolors,
                                          open_circles=open_circles,**kwargs)
                    else:
                        _,_ = show_points(ar,figax=(fig,ax),returnfig=True,
                                          bordercolor=bc,x=x,y=y,
                                          pointcolor=pointcolors,
                                          open_circles=open_circles,**kwargs)
                elif _get_bordercolor:
                    bc = get_bordercolor(N)
                    _,_ = show(ar,figax=(fig,ax),returnfig=True,
                               bordercolor=bc,**kwargs)
                elif _get_points:
                    x,y = get_x(N),get_y(N)
                    if _get_colors:
                        pointcolors = get_pointcolors(N)
                    else:
                        pointcolors='r'
                    _,_ = show_points(ar,figax=(fig,ax),x=x,y=y,returnfig=True,
                                      pointcolor=pointcolors,
                                      open_circles=open_circles,**kwargs)
>>>>>>> 187c2b79
                else:
                    pointcolors='r'
                if _get_s:
                    s = get_s(N)
                    _,_ = show_points(ar,figax=(fig,ax),returnfig=True,
                                        bordercolor=bc,x=x,y=y,s=s,
                                        pointcolor=pointcolors,**kwargs)
                else:
                    _,_ = show_points(ar,figax=(fig,ax),returnfig=True,
                                        bordercolor=bc,x=x,y=y,
                                        pointcolor=pointcolors,**kwargs)
            elif _get_bordercolor:
                bc = get_bordercolor(N)
                _,_ = show(ar,figax=(fig,ax),returnfig=True,
                            bordercolor=bc,**kwargs)
            elif _get_points:
                x,y = get_x(N),get_y(N)
                if _get_colors:
                    pointcolors = get_pointcolors(N)
                else:
                    pointcolors='r'
                _,_ = show_points(ar,figax=(fig,ax),x=x,y=y,returnfig=True,
                                    pointcolor=pointcolors,**kwargs)
            else:
                _,_ = show(ar,figax=(fig,ax),returnfig=True,**kwargs)
            if title is not None:
                ax.set_title(title[N],fontsize=titlesize)
        except IndexError:
            ax.axis('off')

    if not returnfig:
        plt.show()
        plt.tight_layout() # this should only be used if not further editing the plot
        return
    else:
        return fig,axs


def show_nn(datacube, i, j, mask=None, returnfig=False, **kwargs):
    """
    this will just plot a 3x3 grid of patterns
    datacube is a numpy 4D array (x,y,qx,qy)
    i is row (int)
    j is column (int)
    mask is a numpy array (2D), which is placed on every diffraction pattern
    kwargs is passed to plt.imshow
    """
    if mask is None:
        mask = np.ones(datacube.shape[2:4]).astype(bool)
        
    fig,ax = plt.subplots(1,1, num=f"Nearest Neighbors of {i}, {j}")

    tiled_image = np.concatenate(
        np.concatenate(datacube[i - 1 : i + 2, j - 1 : j + 2, :, :] * mask, axis=-2),
        axis=-1,
    )
    ax.imshow(tiled_image, **kwargs)

    if not returnfig:
        plt.show()
        return
    else:
        return fig,ax<|MERGE_RESOLUTION|>--- conflicted
+++ resolved
@@ -89,15 +89,9 @@
     else:
         return fig,ax
 
-<<<<<<< HEAD
-def show_image_grid(get_ar, H, W, axsize=(6,6), returnfig=False, title=None,
-                    titlesize=12, num=None, get_bordercolor=None, get_x=None, 
-                    get_y=None, get_pointcolors=None, get_s=None, **kwargs):
-=======
 def show_image_grid(get_ar,H,W,axsize=(6,6),returnfig=False,titlesize=0,
                     get_bordercolor=None,get_x=None,get_y=None,get_pointcolors=None,
                     get_s=None,open_circles=False,**kwargs):
->>>>>>> 187c2b79
     """
     Displays a set of images in a grid.
 
@@ -151,7 +145,6 @@
     _get_points = (get_x is not None) and (get_y is not None)
     _get_colors = get_pointcolors is not None
     _get_s = get_s is not None
-<<<<<<< HEAD
     fig,axs = plt.subplots(H,W,figsize=(W*axsize[0],H*axsize[1]), num=num, clear=True)
     for N in range(H*W):
         ax = axs.ravel()[N]
@@ -162,50 +155,6 @@
                 x,y = get_x(N),get_y(N)
                 if _get_colors:
                     pointcolors = get_pointcolors(N)
-=======
-    fig,axs = plt.subplots(H,W,figsize=(W*axsize[0],H*axsize[1]))
-    if H==1:
-        axs = axs[np.newaxis,:]
-    elif W==1:
-        axs = axs[:,np.newaxis]
-    for i in range(H):
-        for j in range(W):
-            ax = axs[i,j]
-            N = i*W+j
-            try:
-                ar = get_ar(N)
-                if _get_bordercolor and _get_points:
-                    bc = get_bordercolor(N)
-                    x,y = get_x(N),get_y(N)
-                    if _get_colors:
-                        pointcolors = get_pointcolors(N)
-                    else:
-                        pointcolors='r'
-                    if _get_s:
-                        s = get_s(N)
-                        _,_ = show_points(ar,figax=(fig,ax),returnfig=True,
-                                          bordercolor=bc,x=x,y=y,s=s,
-                                          pointcolor=pointcolors,
-                                          open_circles=open_circles,**kwargs)
-                    else:
-                        _,_ = show_points(ar,figax=(fig,ax),returnfig=True,
-                                          bordercolor=bc,x=x,y=y,
-                                          pointcolor=pointcolors,
-                                          open_circles=open_circles,**kwargs)
-                elif _get_bordercolor:
-                    bc = get_bordercolor(N)
-                    _,_ = show(ar,figax=(fig,ax),returnfig=True,
-                               bordercolor=bc,**kwargs)
-                elif _get_points:
-                    x,y = get_x(N),get_y(N)
-                    if _get_colors:
-                        pointcolors = get_pointcolors(N)
-                    else:
-                        pointcolors='r'
-                    _,_ = show_points(ar,figax=(fig,ax),x=x,y=y,returnfig=True,
-                                      pointcolor=pointcolors,
-                                      open_circles=open_circles,**kwargs)
->>>>>>> 187c2b79
                 else:
                     pointcolors='r'
                 if _get_s:
