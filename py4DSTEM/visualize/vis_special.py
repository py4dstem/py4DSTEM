from matplotlib import cm, colors as mcolors, pyplot as plt
import numpy as np
from matplotlib.patches import Wedge
from mpl_toolkits.axes_grid1 import make_axes_locatable
from scipy.spatial import Voronoi

from emdfile import PointList
from py4DSTEM.visualize import show
from py4DSTEM.visualize.overlay import (
    add_pointlabels,
    add_vector,
    add_bragg_index_labels,
    add_ellipses,
    add_points,
    add_scalebar,
)
from py4DSTEM.visualize.vis_grid import show_image_grid
from py4DSTEM.visualize.vis_RQ import ax_addaxes, ax_addaxes_QtoR
from colorspacious import cspace_convert


def show_elliptical_fit(
    ar,
    fitradii,
    p_ellipse,
    fill=True,
    color_ann="y",
    color_ell="r",
    alpha_ann=0.2,
    alpha_ell=0.7,
    linewidth_ann=2,
    linewidth_ell=2,
    returnfig=False,
    **kwargs,
):
    """
    Plots an elliptical curve over its annular fit region.

    Args:
        center (2-tuple): the center
        fitradii (2-tuple of numbers): the annulus inner and outer fit radii
        p_ellipse (5-tuple): the parameters of the fit ellipse, (qx0,qy0,a,b,theta).
            See the module docstring for utils.elliptical_coords for more details.
        fill (bool): if True, fills in the annular fitting region,
          else shows only inner/outer edges
        color_ann (color): annulus color
        color_ell (color): ellipse color
        alpha_ann: transparency for the annulus
        alpha_ell: transparency forn the fit ellipse
        linewidth_ann:
        linewidth_ell:
    """
    Ri, Ro = fitradii
    qx0, qy0, a, b, theta = p_ellipse
    fig, ax = show(
        ar,
        annulus={
            "center": (qx0, qy0),
            "radii": (Ri, Ro),
            "fill": fill,
            "color": color_ann,
            "alpha": alpha_ann,
            "linewidth": linewidth_ann,
        },
        ellipse={
            "center": (qx0, qy0),
            "a": a,
            "b": b,
            "theta": theta,
            "color": color_ell,
            "alpha": alpha_ell,
            "linewidth": linewidth_ell,
        },
        returnfig=True,
        **kwargs,
    )

    if not returnfig:
        plt.show()
        return
    else:
        return fig, ax


def show_amorphous_ring_fit(
    dp,
    fitradii,
    p_dsg,
    N=12,
    cmap=("gray", "gray"),
    fitborder=True,
    fitbordercolor="k",
    fitborderlw=0.5,
    scaling="log",
    ellipse=False,
    ellipse_color="r",
    ellipse_alpha=0.7,
    ellipse_lw=2,
    returnfig=False,
    **kwargs,
):
    """
    Display a diffraction pattern with a fit to its amorphous ring, interleaving
    the data and the fit in a pinwheel pattern.

    Args:
        dp (array): the diffraction pattern
        fitradii (2-tuple of numbers): the min/max distances of the fitting annulus
        p_dsg (11-tuple): the fit parameters to the double-sided gaussian
            function returned by fit_ellipse_amorphous_ring
        N (int): the number of pinwheel sections
        cmap (colormap or 2-tuple of colormaps): if passed a single cmap, uses this
            colormap for both the data and the fit; if passed a 2-tuple of cmaps, uses
            the first for the data and the second for the fit
        fitborder (bool): if True, plots a border line around the fit data
        fitbordercolor (color): color of the fitborder
        fitborderlw (number): linewidth of the fitborder
        scaling (str): the normal scaling param -- see docstring for visualize.show
        ellipse (bool): if True, overlay an ellipse
        returnfig (bool): if True, returns the figure
    """
    from py4DSTEM.process.calibration import double_sided_gaussian
    from py4DSTEM.process.utils import convert_ellipse_params

    assert len(p_dsg) == 11
    assert isinstance(N, (int, np.integer))
    if isinstance(cmap, tuple):
        cmap_data, cmap_fit = cmap[0], cmap[1]
    else:
        cmap_data, cmap_fit = cmap, cmap
    Q_Nx, Q_Ny = dp.shape
    qmin, qmax = fitradii

    # Make coords
    qx0, qy0 = p_dsg[6], p_dsg[7]
    qyy, qxx = np.meshgrid(np.arange(Q_Ny), np.arange(Q_Nx))
    qx, qy = qxx - qx0, qyy - qy0
    q = np.hypot(qx, qy)
    theta = np.arctan2(qy, qx)

    # Make mask
    thetas = np.linspace(-np.pi, np.pi, 2 * N + 1)
    pinwheel = np.zeros((Q_Nx, Q_Ny), dtype=bool)
    for i in range(N):
        pinwheel += (theta > thetas[2 * i]) * (theta <= thetas[2 * i + 1])
    mask = pinwheel * (q > qmin) * (q <= qmax)

    # Get fit data
    fit = double_sided_gaussian(p_dsg, qxx, qyy)

    # Show
    (fig, ax), (vmin, vmax) = show(
        dp,
        scaling=scaling,
        cmap=cmap_data,
        mask=np.logical_not(mask),
        mask_color="empty",
        returnfig=True,
        return_intensity_range=True,
        **kwargs,
    )
    show(
        fit,
        scaling=scaling,
        figax=(fig, ax),
        intensity_range="absolute",
        vmin=vmin,
        vmax=vmax,
        cmap=cmap_fit,
        mask=mask,
        mask_color="empty",
        **kwargs,
    )
    if fitborder:
        if N % 2 == 1:
            thetas += (thetas[1] - thetas[0]) / 2
        if (N // 2 % 2) == 0:
            thetas = np.roll(thetas, -1)
        for i in range(N):
            ax.add_patch(
                Wedge(
                    (qy0, qx0),
                    qmax,
                    np.degrees(thetas[2 * i]),
                    np.degrees(thetas[2 * i + 1]),
                    width=qmax - qmin,
                    fill=None,
                    color=fitbordercolor,
                    lw=fitborderlw,
                )
            )

    # Add ellipse overlay
    if ellipse:
        A, B, C = p_dsg[8], p_dsg[9], p_dsg[10]
        a, b, theta = convert_ellipse_params(A, B, C)
        ellipse = {
            "center": (qx0, qy0),
            "a": a,
            "b": b,
            "theta": theta,
            "color": ellipse_color,
            "alpha": ellipse_alpha,
            "linewidth": ellipse_lw,
        }
        add_ellipses(ax, ellipse)

    if not returnfig:
        plt.show()
        return
    else:
        return fig, ax


def show_qprofile(
    q,
    intensity,
    ymax=None,
    figsize=(12, 4),
    returnfig=False,
    color="k",
    xlabel="q (pixels)",
    ylabel="Intensity (A.U.)",
    labelsize=16,
    ticklabelsize=14,
    grid=True,
    label=None,
    **kwargs,
):
    """
    Plots a diffraction space radial profile.
    Params:
        q               (1D array) the diffraction coordinate / x-axis
        intensity       (1D array) the y-axis values
        ymax            (number) max value for the yaxis
        color           (matplotlib color) profile color
        xlabel          (str)
        ylabel
        labelsize       size of x and y labels
        ticklabelsize
        grid            True or False
        label           a legend label for the plotted curve
    """
    if ymax is None:
        ymax = np.max(intensity) * 1.05

    fig, ax = plt.subplots(figsize=figsize)
    ax.plot(q, intensity, color=color, label=label)
    ax.grid(grid)
    ax.set_ylim(0, ymax)
    ax.tick_params(axis="x", labelsize=ticklabelsize)
    ax.set_yticklabels([])
    ax.set_xlabel(xlabel, size=labelsize)
    ax.set_ylabel(ylabel, size=labelsize)
    if not returnfig:
        plt.show()
        return
    else:
        return fig, ax


def show_kernel(kernel, R, L, W, figsize=(12, 6), returnfig=False, **kwargs):
    """
    Plots, side by side, the probe kernel and its line profile.
    R is the kernel plot's window size.
    L and W are the length and width of the lineprofile.
    """
    lineprofile_1 = np.concatenate(
        [np.sum(kernel[-L:, :W], axis=1), np.sum(kernel[:L, :W], axis=1)]
    )
    lineprofile_2 = np.concatenate(
        [np.sum(kernel[:W, -L:], axis=0), np.sum(kernel[:W, :L], axis=0)]
    )

    im_kernel = np.vstack(
        [
            np.hstack([kernel[-int(R) :, -int(R) :], kernel[-int(R) :, : int(R)]]),
            np.hstack([kernel[: int(R), -int(R) :], kernel[: int(R), : int(R)]]),
        ]
    )

    fig, axs = plt.subplots(1, 2, figsize=figsize)
    axs[0].matshow(im_kernel, cmap="gray")
    axs[0].plot(np.ones(2 * R) * R, np.arange(2 * R), c="r")
    axs[0].plot(np.arange(2 * R), np.ones(2 * R) * R, c="c")

    axs[1].plot(np.arange(len(lineprofile_1)), lineprofile_1, c="r")
    axs[1].plot(np.arange(len(lineprofile_2)), lineprofile_2, c="c")

    if not returnfig:
        plt.show()
        return
    else:
        return fig, axs


def show_voronoi(
    ar,
    x,
    y,
    color_points="r",
    color_lines="w",
    max_dist=None,
    returnfig=False,
    **kwargs,
):
    """
    words
    """
    from py4DSTEM.process.utils import get_voronoi_vertices

    Nx, Ny = ar.shape
    points = np.vstack((x, y)).T
    voronoi = Voronoi(points)
    vertices = get_voronoi_vertices(voronoi, Nx, Ny)

    if max_dist is None:
        fig, ax = show(ar, returnfig=True, **kwargs)
    else:
        centers = [(x[i], y[i]) for i in range(len(x))]
        fig, ax = show(
            ar,
            returnfig=True,
            **kwargs,
            circle={
                "center": centers,
                "R": max_dist,
                "fill": False,
                "color": color_points,
            },
        )

    ax.scatter(voronoi.points[:, 1], voronoi.points[:, 0], color=color_points)
    for region in range(len(vertices)):
        vertices_curr = vertices[region]
        for i in range(len(vertices_curr)):
            x0, y0 = vertices_curr[i, :]
            xf, yf = vertices_curr[(i + 1) % len(vertices_curr), :]
            ax.plot((y0, yf), (x0, xf), color=color_lines)
    ax.set_xlim([0, Ny])
    ax.set_ylim([0, Nx])
    plt.gca().invert_yaxis()
    if not returnfig:
        plt.show()
        return
    else:
        return fig, ax


def show_class_BPs(ar, x, y, s, s2, color="r", color2="y", **kwargs):
    """
    words
    """
    N = len(x)
    assert N == len(y) == len(s)

    fig, ax = show(ar, returnfig=True, **kwargs)
    ax.scatter(y, x, s=s2, color=color2)
    ax.scatter(y, x, s=s, color=color)
    plt.show()
    return


def show_class_BPs_grid(
    ar,
    H,
    W,
    x,
    y,
    get_s,
    s2,
    color="r",
    color2="y",
    returnfig=False,
    axsize=(6, 6),
    titlesize=0,
    get_bordercolor=None,
    **kwargs,
):
    """
    words
    """
    fig, axs = show_image_grid(
        lambda i: ar,
        H,
        W,
        axsize=axsize,
        titlesize=titlesize,
        get_bordercolor=get_bordercolor,
        returnfig=True,
        **kwargs,
    )
    for i in range(H):
        for j in range(W):
            ax = axs[i, j]
            N = i * W + j
            s = get_s(N)
            ax.scatter(y, x, s=s2, color=color2)
            ax.scatter(y, x, s=s, color=color)
    if not returnfig:
        plt.show()
        return
    else:
        return fig, axs


def show_pointlabels(
    ar, x, y, color="lightblue", size=20, alpha=1, returnfig=False, **kwargs
):
    """
    Show enumerated index labels for a set of points
    """
    fig, ax = show(ar, returnfig=True, **kwargs)
    d = {"x": x, "y": y, "size": size, "color": color, "alpha": alpha}
    add_pointlabels(ax, d)

    if returnfig:
        return fig, ax
    else:
        plt.show()
        return


def select_point(
    ar,
    x,
    y,
    i,
    color="lightblue",
    color_selected="r",
    size=20,
    returnfig=False,
    **kwargs,
):
    """
    Show enumerated index labels for a set of points, with one selected point highlighted
    """
    fig, ax = show(ar, returnfig=True, **kwargs)
    d1 = {"x": x, "y": y, "size": size, "color": color}
    d2 = {
        "x": x[i],
        "y": y[i],
        "size": size,
        "color": color_selected,
        "fontweight": "bold",
    }
    add_pointlabels(ax, d1)
    add_pointlabels(ax, d2)

    if returnfig:
        return fig, ax
    else:
        plt.show()
        return


def show_max_peak_spacing(
    ar, spacing, braggdirections, color="g", lw=2, returnfig=False, **kwargs
):
    """Show a circle of radius `spacing` about each Bragg direction"""
    centers = [
        (braggdirections.data["qx"][i], braggdirections.data["qy"][i])
        for i in range(braggdirections.length)
    ]
    fig, ax = show(
        ar,
        circle={
            "center": centers,
            "R": spacing,
            "color": color,
            "fill": False,
            "lw": lw,
        },
        returnfig=True,
        **kwargs,
    )
    if returnfig:
        return fig, ax
    else:
        plt.show()
        return


def show_origin_meas(data):
    """
    Show the measured positions of the origin.

    Args:
        data (DataCube or Calibration or 2-tuple of arrays (qx0,qy0))
    """
    from py4DSTEM.data import Calibration
    from py4DSTEM.datacube import DataCube

    if isinstance(data, tuple):
        assert len(data) == 2
        qx, qy = data
    elif isinstance(data, DataCube):
        qx, qy = data.calibration.get_origin_meas()
    elif isinstance(data, Calibration):
        qx, qy = data.get_origin_meas()
    else:
        raise Exception("data must be of type Datacube or Calibration or tuple")

    show_image_grid(get_ar=lambda i: [qx, qy][i], H=1, W=2, cmap="RdBu")


def show_origin_fit(
    data,
    plot_range = None,
<<<<<<< HEAD
=======
    axsize = (3,3),
>>>>>>> 4037730c
    ):
    """
    Show the measured, fit, and residuals of the origin positions.

    Parameters
    ----------
<<<<<<< HEAD
    data (DataCube or Calibration or (3,2)-tuple of arrays
        ((qx0_meas,qy0_meas),(qx0_fit,qy0_fit),(qx0_residuals,qy0_residuals))
    plot_range: float
        Plotting range in pixels, i.e. vmin,vmax = -plot_range,plot_range
=======
    data: (DataCube or Calibration or (3,2)-tuple of arrays    
        ((qx0_meas,qy0_meas),(qx0_fit,qy0_fit),(qx0_residuals,qy0_residuals))
    plot_range: (tuple, list, or np.array)
        Plotting range in units of pixels
    axsize: (tuple)
        Size of each plot axis

    Returns
    -------
>>>>>>> 4037730c


    """
    from py4DSTEM.data import Calibration
    from py4DSTEM.datacube import DataCube

    if isinstance(data, tuple):
        assert len(data) == 3
        qx0_meas, qy0_meas = data[0]
        qx0_fit, qy0_fit = data[1]
        qx0_residuals, qy0_residuals = data[2]
    elif isinstance(data, DataCube):
        qx0_meas, qy0_meas = data.calibration.get_origin_meas()
        qx0_fit, qy0_fit = data.calibration.get_origin()
        qx0_residuals, qy0_residuals = data.calibration.get_origin_residuals()
    elif isinstance(data, Calibration):
        qx0_meas, qy0_meas = data.get_origin_meas()
        qx0_fit, qy0_fit = data.get_origin()
        qx0_residuals, qy0_residuals = data.get_origin_residuals()
    else:
        raise Exception("data must be of type Datacube or Calibration or tuple")

<<<<<<< HEAD
    if plot_range is None:
        show_image_grid(
            get_ar=lambda i: [
                qx0_meas,
                qx0_fit,
                qx0_residuals,
                qy0_meas,
                qy0_fit,
                qy0_residuals,
            ][i],
            H=2,
            W=3,
            cmap="RdBu_r",
        )
    else:
        show_image_grid(
            get_ar=lambda i: [
                qx0_meas - np.median(qx0_meas),
                qx0_fit - np.median(qx0_fit),
                qx0_residuals,
                qy0_meas - np.median(qy0_meas),
                qy0_fit - np.median(qy0_fit),
                qy0_residuals,
            ][i],
            H=2,
            W=3,
            cmap="RdBu_r",
            intensity_range = 'absolute',
            vmin = -plot_range,
            vmax = plot_range,
        )
=======
    # Centered intensity plots
    qx0_meas_plot = qx0_meas - np.median(qx0_meas)
    qy0_meas_plot = qy0_meas - np.median(qy0_meas)
    qx0_fit_plot = qx0_fit - np.median(qx0_fit)
    qy0_fit_plot = qy0_fit - np.median(qy0_fit)


    # Determine plotting range
    if plot_range is None:
        plot_range = np.array((-1.0,1.0)) * \
            np.max((np.abs(qx0_fit_plot),np.abs(qy0_fit_plot)))
    else:
        plot_range = np.array(plot_range)
        if plot_range.ndim == 0:
            plot_range = np.array((-1.0,1.0)) * plot_range


    # plotting
    show_image_grid(
        get_ar=lambda i: [
            qx0_meas_plot,
            qx0_fit_plot,
            qx0_residuals,
            qy0_meas_plot,
            qy0_fit_plot,
            qy0_residuals,
        ][i],
        H=2,
        W=3,
        cmap="RdBu",
        intensity_range = 'absolute',
        vmin = plot_range[0],
        vmax = plot_range[1],
        axsize = axsize,
    )
>>>>>>> 4037730c


def show_selected_dps(
    datacube,
    positions,
    im,
    bragg_pos=None,
    colors=None,
    HW=None,
    figsize_im=(6, 6),
    figsize_dp=(4, 4),
    **kwargs,
):
    """
    Shows two plots: first, a real space image overlaid with colored dots
    at the specified positions; second, a grid of diffraction patterns
    corresponding to these scan positions.

    Args:
        datacube (DataCube):
        positions (len N list or tuple of 2-tuples): the scan positions
        im (2d array): a real space image
        bragg_pos (len N list of pointlistarrays): bragg disk positions
            for each position. if passed, overlays the disk positions,
            and supresses plot of the real space image
        colors (len N list of colors or None):
        HW (2-tuple of ints): diffraction pattern grid shape
        figsize_im (2-tuple): size of the image figure
        figsize_dp (2-tuple): size of each diffraction pattern panel
        **kwargs (dict): arguments passed to visualize.show for the
            *diffraction patterns*. Default is `scaling='log'`
    """
    from py4DSTEM.datacube import DataCube

    assert isinstance(datacube, DataCube)
    N = len(positions)
    assert all(
        [len(x) == 2 for x in positions]
    ), "Improperly formated argument `positions`"
    if bragg_pos is not None:
        show_disk_pos = True
        assert len(bragg_pos) == N
    else:
        show_disk_pos = False
    if colors is None:
        from matplotlib.cm import gist_ncar

        linsp = np.linspace(0, 1, N, endpoint=False)
        colors = [gist_ncar(i) for i in linsp]
    assert len(colors) == N, "Number of positions and colors don't match"
    from matplotlib.colors import is_color_like

    assert [is_color_like(i) for i in colors]
    if HW is None:
        W = int(np.ceil(np.sqrt(N)))
        if W < 3:
            W = 3
        H = int(np.ceil(N / W))
    else:
        H, W = HW
    assert all([isinstance(x, (int, np.integer)) for x in (H, W)])

    x = [i[0] for i in positions]
    y = [i[1] for i in positions]
    if "scaling" not in kwargs.keys():
        kwargs["scaling"] = "log"
    if not show_disk_pos:
        fig, ax = show(im, figsize=figsize_im, returnfig=True)
        add_points(ax, d={"x": x, "y": y, "pointcolor": colors})
        show_image_grid(
            get_ar=lambda i: datacube.data[x[i], y[i], :, :],
            H=H,
            W=W,
            get_bordercolor=lambda i: colors[i],
            axsize=figsize_dp,
            **kwargs,
        )
    else:
        show_image_grid(
            get_ar=lambda i: datacube.data[x[i], y[i], :, :],
            H=H,
            W=W,
            get_bordercolor=lambda i: colors[i],
            axsize=figsize_dp,
            get_x=lambda i: bragg_pos[i].data["qx"],
            get_y=lambda i: bragg_pos[i].data["qy"],
            get_pointcolors=lambda i: colors[i],
            **kwargs,
        )


def Complex2RGB(complex_data, vmin=None, vmax=None, power=None, chroma_boost=1):
    """
    complex_data (array): complex array to plot
    vmin (float)        : minimum absolute value
    vmax (float)        : maximum absolute value
    power (float)       : power to raise amplitude to
    chroma_boost (float): boosts chroma for higher-contrast (~1-2.5)
    """
    amp = np.abs(complex_data)
    phase = np.angle(complex_data)

    if power is not None:
        amp = amp**power

    if np.isclose(np.max(amp), np.min(amp)):
        if vmin is None:
            vmin = 0
        if vmax is None:
            vmax = np.max(amp)
    else:
        if vmin is None:
            vmin = 0.02
        if vmax is None:
            vmax = 0.98
        vals = np.sort(amp[~np.isnan(amp)])
        ind_vmin = np.round((vals.shape[0] - 1) * vmin).astype("int")
        ind_vmax = np.round((vals.shape[0] - 1) * vmax).astype("int")
        ind_vmin = np.max([0, ind_vmin])
        ind_vmax = np.min([len(vals) - 1, ind_vmax])
        vmin = vals[ind_vmin]
        vmax = vals[ind_vmax]

    amp = np.where(amp < vmin, vmin, amp)
    amp = np.where(amp > vmax, vmax, amp)
    amp = ((amp - vmin) / vmax).clip(1e-16, 1)

    J = amp * 61.5  # Note we restrict luminance to the monotonic chroma cutoff
    C = np.minimum(chroma_boost * 98 * J / 123, 110)
    h = np.rad2deg(phase) + 180

    JCh = np.stack((J, C, h), axis=-1)
    rgb = cspace_convert(JCh, "JCh", "sRGB1").clip(0, 1)

    return rgb


def add_colorbar_arg(cax, chroma_boost=1, c=49, j=61.5):
    """
    cax                 : axis to add cbar to
    chroma_boost (float): boosts chroma for higher-contrast (~1-2.25)
    c (float)           : constant chroma value
    j (float)           : constant luminance value
    """

    h = np.linspace(0, 360, 256, endpoint=False)
    J = np.full_like(h, j)
    C = np.full_like(h, np.minimum(c * chroma_boost, 110))
    JCh = np.stack((J, C, h), axis=-1)
    rgb_vals = cspace_convert(JCh, "JCh", "sRGB1").clip(0, 1)
    newcmp = mcolors.ListedColormap(rgb_vals)
    norm = mcolors.Normalize(vmin=-np.pi, vmax=np.pi)

    cb = plt.colorbar(cm.ScalarMappable(norm=norm, cmap=newcmp), cax=cax)

    cb.set_label("arg", rotation=0, ha="center", va="bottom")
    cb.ax.yaxis.set_label_coords(0.5, 1.01)
    cb.set_ticks(np.array([-np.pi, -np.pi / 2, 0, np.pi / 2, np.pi]))
    cb.set_ticklabels(
        [r"$-\pi$", r"$-\dfrac{\pi}{2}$", "$0$", r"$\dfrac{\pi}{2}$", r"$\pi$"]
    )


def show_complex(
    ar_complex,
    vmin=None,
    vmax=None,
    power=None,
    chroma_boost=1,
    cbar=True,
    scalebar=False,
    pixelunits="pixels",
    pixelsize=1,
    returnfig=False,
    **kwargs,
):
    """
    Function to plot complex arrays

    Args:
        ar_complex (2D array)       : complex array to be plotted. If ar_complex is list of complex arrarys
            such as [array1, array2], then arrays are horizonally plotted in one figure
        vmin (float, optional)      : minimum absolute value
        vmax (float, optional)      : maximum absolute value
            if None, vmin/vmax are set to fractions of the distribution of pixel values in the array,
            e.g. vmin=0.02 will set the minumum display value to saturate the lower 2% of pixels
        power (float,optional)      : power to raise amplitude to
        chroma_boost (float)        : boosts chroma for higher-contrast (~1-2.25)
        cbar (bool, optional)       : if True, include color bar
        scalebar (bool, optional)   : if True, adds scale bar
        pixelunits (str, optional)  : units for scalebar
        pixelsize (float, optional) : size of one pixel in pixelunits for scalebar
        returnfig (bool, optional)  : if True, the function returns the tuple (figure,axis)

    Returns:
        if returnfig==False (default), the figure is plotted and nothing is returned.
        if returnfig==True, return the figure and the axis.
    """
    # convert to complex colors
    ar_complex = (
        ar_complex[0]
        if (isinstance(ar_complex, list) and len(ar_complex) == 1)
        else ar_complex
    )
    if isinstance(ar_complex, list):
        if isinstance(ar_complex[0], list):
            rgb = [
                Complex2RGB(ar, vmin, vmax, power=power, chroma_boost=chroma_boost)
                for sublist in ar_complex
                for ar in sublist
            ]
            H = len(ar_complex)
            W = len(ar_complex[0])

        else:
            rgb = [
                Complex2RGB(ar, vmin, vmax, power=power, chroma_boost=chroma_boost)
                for ar in ar_complex
            ]
            if len(rgb[0].shape) == 4:
                H = len(ar_complex)
                W = rgb[0].shape[0]
            else:
                H = 1
                W = len(ar_complex)
        is_grid = True
    else:
        rgb = Complex2RGB(
            ar_complex, vmin, vmax, power=power, chroma_boost=chroma_boost
        )
        if len(rgb.shape) == 4:
            is_grid = True
            H = 1
            W = rgb.shape[0]
        elif len(rgb.shape) == 5:
            is_grid = True
            H = rgb.shape[0]
            W = rgb.shape[1]
            rgb = rgb.reshape((-1,) + rgb.shape[-3:])
        else:
            is_grid = False
    # plot
    if is_grid:
        from py4DSTEM.visualize import show_image_grid

        fig, ax = show_image_grid(
            get_ar=lambda i: rgb[i],
            H=H,
            W=W,
            vmin=0,
            vmax=1,
            intensity_range="absolute",
            returnfig=True,
            **kwargs,
        )
        if scalebar is True:
            scalebar = {
                "Nx": rgb[0].shape[0],
                "Ny": rgb[0].shape[1],
                "pixelsize": pixelsize,
                "pixelunits": pixelunits,
            }

            add_scalebar(ax[0, 0], scalebar)
    else:
        figsize = kwargs.pop("axsize", None)
        figsize = kwargs.pop("figsize", figsize)

        fig, ax = show(
            rgb,
            vmin=0,
            vmax=1,
            intensity_range="absolute",
            returnfig=True,
            figsize=figsize,
            **kwargs,
        )

        if scalebar is True:
            scalebar = {
                "Nx": rgb.shape[0],
                "Ny": rgb.shape[1],
                "pixelsize": pixelsize,
                "pixelunits": pixelunits,
            }

            add_scalebar(ax, scalebar)

    # add color bar
    if cbar:
        if is_grid:
            for ax_flat in ax.flatten()[: len(rgb)]:
                divider = make_axes_locatable(ax_flat)
                ax_cb = divider.append_axes("right", size="5%", pad="2.5%")
                add_colorbar_arg(ax_cb, chroma_boost=chroma_boost)
        else:
            divider = make_axes_locatable(ax)
            ax_cb = divider.append_axes("right", size="5%", pad="2.5%")
            add_colorbar_arg(ax_cb, chroma_boost=chroma_boost)

        fig.tight_layout()

    if returnfig:
        return fig, ax


def return_scaled_histogram_ordering(array, vmin=None, vmax=None, normalize=False):
    """
    Utility function for calculating min and max values for plotting array
    based on distribution of pixel values

    Parameters
    ----------
    array: np.array
        array to be plotted
    vmin: float
        lower fraction cut off of pixel values
    vmax: float
        upper fraction cut off of pixel values
    normalize: bool
        if True, rescales from 0 to 1

    Returns
    ----------
    scaled_array: np.array
        array clipped outside vmin and vmax
    vmin: float
        lower value to be plotted
    vmax: float
        upper value to be plotted
    """

    if vmin is None:
        vmin = 0.02
    if vmax is None:
        vmax = 0.98

    vals = np.sort(array.ravel())
    ind_vmin = np.round((vals.shape[0] - 1) * vmin).astype("int")
    ind_vmax = np.round((vals.shape[0] - 1) * vmax).astype("int")
    ind_vmin = np.max([0, ind_vmin])
    ind_vmax = np.min([len(vals) - 1, ind_vmax])
    vmin = vals[ind_vmin]
    vmax = vals[ind_vmax]

    if vmax == vmin:
        vmin = vals[0]
        vmax = vals[-1]

    scaled_array = array.copy()
    scaled_array = np.where(scaled_array < vmin, vmin, scaled_array)
    scaled_array = np.where(scaled_array > vmax, vmax, scaled_array)

    if normalize:
        scaled_array -= scaled_array.min()
        scaled_array /= scaled_array.max()
        vmin = 0
        vmax = 1

    return scaled_array, vmin, vmax


def show_strain(
    data,
    vrange=[-3, 3],
    vrange_theta=[-3, 3],
    vrange_exx=None,
    vrange_exy=None,
    vrange_eyy=None,
    show_cbars=None,
    bordercolor="k",
    borderwidth=1,
    titlesize=18,
    ticklabelsize=10,
    ticknumber=5,
    unitlabelsize=16,
    cmap="RdBu_r",
    cmap_theta="PRGn",
    mask_color="k",
    color_axes="k",
    show_legend=False,
    rotation_deg=0,
    show_gvects=True,
    g1=None,
    g2=None,
    color_gvects="r",
    legend_camera_length=1.6,
    scale_gvects=0.6,
    layout="square",
    figsize=None,
    returnfig=False,
    **kwargs,
):
    """
    Display a strain map, showing the 4 strain components
    (e_xx,e_yy,e_xy,theta), and masking each image with
    strainmap.get_slice('mask')

    Parameters
    ----------
    data : strainmap
    vrange : length 2 list or tuple
        The colorbar intensity range for exx,eyy, and exy.
    vrange_theta : length 2 list or tuple
        The colorbar intensity range for theta.
    vrange_exx : length 2 list or tuple
        The colorbar intensity range for exx; overrides `vrange`
        for exx
    vrange_exy : length 2 list or tuple
        The colorbar intensity range for exy; overrides `vrange`
        for exy
    vrange_eyy : length 2 list or tuple
        The colorbar intensity range for eyy; overrides `vrange`
        for eyy
    show_cbars : None or a tuple of strings
        Show colorbars for the specified axes. Valid strings are
        'exx', 'eyy', 'exy', and 'theta'.
    bordercolor : color
        Color for the image borders
    borderwidth : number
        Width of the image borders
    titlesize : number
        Size of the image titles
    ticklabelsize : number
        Size of the colorbar ticks
    ticknumber : number
        Number of ticks on colorbars
    unitlabelsize : number
        Size of the units label on the colorbars
    cmap : colormap
        Colormap for exx, exy, and eyy
    cmap_theta : colormap
        Colormap for theta
    mask_color : color
        Color for the background mask
    color_axes : color
        Color for the legend coordinate axes
    show_gvects : bool
        Toggles displaying the g-vectors in the legend
    rotation_deg : float
        coordinate rotation for strainmap in degrees
    g1 : tuple
        g1 orientation (x,y)
    g2 : tuple
        g2 orientation (x,y)
    color_gvects : color
        Color for the legend g-vectors
    legend_camera_length : number
        The distance the legend is viewed from; a smaller number yields
        a larger legend
    scale_gvects : number
        Scaling for the legend g-vectors relative to the coordinate axes
    layout : int
        Determines the layout of the grid which the strain components
        will be plotted in.  Options are "square", "horizontal", "vertical."
    figsize : length 2 tuple of numbers
        Size of the figure
    returnfig : bool
        Toggles returning the figure
    **kwargs: keywords passed to py4DSTEM show function
    """
    # Lookup table for different layouts
    assert layout in ("square", "horizontal", "vertical")
    layout_lookup = {
        "square": ["left", "right", "left", "right"],
        "horizontal": ["bottom", "bottom", "bottom", "bottom"],
        "vertical": ["right", "right", "right", "right"],
    }

    layout_p = layout_lookup[layout]

    # Set which colorbars to display
    if show_cbars is None:
        if np.all(
            [
                v is None
                for v in (
                    vrange_exx,
                    vrange_eyy,
                    vrange_exy,
                )
            ]
        ):
            show_cbars = ("eyy", "theta")
        else:
            show_cbars = ("exx", "eyy", "exy", "theta")
    else:
        assert np.all([v in ("exx", "eyy", "exy", "theta") for v in show_cbars])

    # Contrast limits
    if vrange_exx is None:
        vrange_exx = vrange
    if vrange_exy is None:
        vrange_exy = vrange
    if vrange_eyy is None:
        vrange_eyy = vrange
    for vrange in (vrange_exx, vrange_eyy, vrange_exy, vrange_theta):
        assert len(vrange) == 2, "vranges must have length 2"
    vmin_exx, vmax_exx = vrange_exx[0] / 100.0, vrange_exx[1] / 100.0
    vmin_eyy, vmax_eyy = vrange_eyy[0] / 100.0, vrange_eyy[1] / 100.0
    vmin_exy, vmax_exy = vrange_exy[0] / 100.0, vrange_exy[1] / 100.0
    # theta is plotted in units of degrees
    vmin_theta, vmax_theta = vrange_theta[0] / (180.0 / np.pi), vrange_theta[1] / (
        180.0 / np.pi
    )

    # Get images
    mask = data.get_slice("mask").data == False  # noqa: E712,E501
    e_xx = np.ma.array(data.get_slice("e_xx").data, mask=mask)
    e_yy = np.ma.array(data.get_slice("e_yy").data, mask=mask)
    e_xy = np.ma.array(data.get_slice("e_xy").data, mask=mask)
    theta = np.ma.array(data.get_slice("theta").data, mask=mask)
    # e_xx = data.get_slice("e_xx").data
    # e_yy = data.get_slice("e_yy").data
    # e_xy = data.get_slice("e_xy").data
    # theta = data.get_slice("theta").data

    ## Plot

    # if figsize hasn't been set, set it based on the
    # chosen layout and the image shape
    if figsize is None:
        ratio = np.sqrt(e_xx.shape[1] / e_xx.shape[0])
        if layout == "square":
            figsize = (13 * ratio, 8 / ratio)
        elif layout == "horizontal":
            figsize = (10 * ratio, 4 / ratio)
        else:
            figsize = (4 * ratio, 10 / ratio)

    # set up layout
    if show_legend:
        if layout == "square":
            fig, ((ax11, ax12, ax_legend1), (ax21, ax22, ax_legend2)) = plt.subplots(
                2, 3, figsize=figsize
            )
        elif layout == "horizontal":
            figsize = (figsize[0] * np.sqrt(2), figsize[1] / np.sqrt(2))
            fig, (ax11, ax12, ax21, ax22, ax_legend) = plt.subplots(
                1, 5, figsize=figsize
            )
        else:
            figsize = (figsize[0] / np.sqrt(2), figsize[1] * np.sqrt(2))
            fig, (ax11, ax12, ax21, ax22, ax_legend) = plt.subplots(
                5, 1, figsize=figsize
            )
    else:
        if layout == "square":
            fig, ((ax11, ax12), (ax21, ax22)) = plt.subplots(2, 2, figsize=figsize)
        elif layout == "horizontal":
            figsize = (figsize[0] * np.sqrt(2), figsize[1] / np.sqrt(2))
            fig, (ax11, ax12, ax21, ax22) = plt.subplots(1, 4, figsize=figsize)
        else:
            figsize = (figsize[0] / np.sqrt(2), figsize[1] * np.sqrt(2))
            fig, (ax11, ax12, ax21, ax22) = plt.subplots(4, 1, figsize=figsize)

    # display images, returning cbar axis references
    cax11 = show(
        e_xx,
        figax=(fig, ax11),
        vmin=vmin_exx,
        vmax=vmax_exx,
        intensity_range="absolute",
        cmap=cmap,
        mask_color=mask_color,
        returncax=True,
        **kwargs,
    )
    cax12 = show(
        e_yy,
        figax=(fig, ax12),
        vmin=vmin_eyy,
        vmax=vmax_eyy,
        intensity_range="absolute",
        cmap=cmap,
        mask_color=mask_color,
        returncax=True,
        **kwargs,
    )
    cax21 = show(
        e_xy,
        figax=(fig, ax21),
        vmin=vmin_exy,
        vmax=vmax_exy,
        intensity_range="absolute",
        cmap=cmap,
        mask_color=mask_color,
        returncax=True,
        **kwargs,
    )
    cax22 = show(
        theta,
        figax=(fig, ax22),
        vmin=vmin_theta,
        vmax=vmax_theta,
        intensity_range="absolute",
        cmap=cmap_theta,
        mask_color=mask_color,
        returncax=True,
        **kwargs,
    )
    ax11.set_title(r"$\epsilon_{xx}$", size=titlesize)
    ax12.set_title(r"$\epsilon_{yy}$", size=titlesize)
    ax21.set_title(r"$\epsilon_{xy}$", size=titlesize)
    ax22.set_title(r"$\theta$", size=titlesize)

    # add colorbars
    show_cbars = np.array(
        [
            "exx" in show_cbars,
            "eyy" in show_cbars,
            "exy" in show_cbars,
            "theta" in show_cbars,
        ]
    )
    if np.any(show_cbars):
        divider11 = make_axes_locatable(ax11)
        divider12 = make_axes_locatable(ax12)
        divider21 = make_axes_locatable(ax21)
        divider22 = make_axes_locatable(ax22)
        cbax11 = divider11.append_axes(layout_p[0], size="4%", pad=0.15)
        cbax12 = divider12.append_axes(layout_p[1], size="4%", pad=0.15)
        cbax21 = divider21.append_axes(layout_p[2], size="4%", pad=0.15)
        cbax22 = divider22.append_axes(layout_p[3], size="4%", pad=0.15)
        for ind, show_cbar, cax, cbax, vmin, vmax, tickside, tickunits in zip(
            range(4),
            show_cbars,
            (cax11, cax12, cax21, cax22),
            (cbax11, cbax12, cbax21, cbax22),
            (vmin_exx, vmin_eyy, vmin_exy, vmin_theta),
            (vmax_exx, vmax_eyy, vmax_exy, vmax_theta),
            (layout_p[0], layout_p[1], layout_p[2], layout_p[3]),
            ("% ", " %", "% ", r" $^\circ$"),
        ):
            if show_cbar:
                ticks = np.linspace(vmin, vmax, ticknumber, endpoint=True)
                if ind < 3:
                    ticklabels = np.round(
                        np.linspace(100 * vmin, 100 * vmax, ticknumber, endpoint=True),
                        decimals=2,
                    ).astype(str)
                else:
                    ticklabels = np.round(
                        np.linspace(
                            (180 / np.pi) * vmin,
                            (180 / np.pi) * vmax,
                            ticknumber,
                            endpoint=True,
                        ),
                        decimals=2,
                    ).astype(str)

                if tickside in ("left", "right"):
                    cb = plt.colorbar(
                        cax, cax=cbax, ticks=ticks, orientation="vertical"
                    )
                    cb.ax.set_yticklabels(ticklabels, size=ticklabelsize)
                    cbax.yaxis.set_ticks_position(tickside)
                    cbax.set_ylabel(tickunits, size=unitlabelsize, rotation=0)
                    cbax.yaxis.set_label_position(tickside)
                else:
                    cb = plt.colorbar(
                        cax, cax=cbax, ticks=ticks, orientation="horizontal"
                    )
                    cb.ax.set_xticklabels(ticklabels, size=ticklabelsize)
                    cbax.xaxis.set_ticks_position(tickside)
                    cbax.set_xlabel(tickunits, size=unitlabelsize, rotation=0)
                    cbax.xaxis.set_label_position(tickside)
            else:
                cbax.axis("off")

    # Add borders
    if bordercolor is not None:
        for ax in (ax11, ax12, ax21, ax22):
            for s in ["bottom", "top", "left", "right"]:
                ax.spines[s].set_color(bordercolor)
                ax.spines[s].set_linewidth(borderwidth)
            ax.set_xticks([])
            ax.set_yticks([])

    # Legend
    if show_legend:
        # for layout "square", combine vertical plots on the right end
        if layout == "square":
            # get gridspec object
            gs = ax_legend1.get_gridspec()
            # remove last two axes
            ax_legend1.remove()
            ax_legend2.remove()
            # make new axis
            ax_legend = fig.add_subplot(gs[:, -1])

        # get the coordinate axes' directions
        rotation = np.deg2rad(rotation_deg)
        xaxis_vectx = np.cos(rotation)
        xaxis_vecty = np.sin(rotation)
        yaxis_vectx = np.cos(rotation + np.pi / 2)
        yaxis_vecty = np.sin(rotation + np.pi / 2)

        # make the coordinate axes
        ax_legend.arrow(
            x=0,
            y=0,
            dx=xaxis_vecty,
            dy=xaxis_vectx,
            color=color_axes,
            length_includes_head=True,
            width=0.01,
            head_width=0.1,
        )
        ax_legend.arrow(
            x=0,
            y=0,
            dx=yaxis_vecty,
            dy=yaxis_vectx,
            color=color_axes,
            length_includes_head=True,
            width=0.01,
            head_width=0.1,
        )
        ax_legend.text(
            x=xaxis_vecty * 1.16,
            y=xaxis_vectx * 1.16,
            s="x",
            fontsize=14,
            color=color_axes,
            horizontalalignment="center",
            verticalalignment="center",
        )
        ax_legend.text(
            x=yaxis_vecty * 1.16,
            y=yaxis_vectx * 1.16,
            s="y",
            fontsize=14,
            color=color_axes,
            horizontalalignment="center",
            verticalalignment="center",
        )

        # make the g-vectors
        if show_gvects:
            # get the g-vectors directions
            g1q = np.array(g1)
            g2q = np.array(g2)
            g1norm = np.linalg.norm(g1q)
            g2norm = np.linalg.norm(g2q)
            g1q /= g1norm
            g2q /= g2norm
            # set the lengths
            g_ratio = g2norm / g1norm
            if g_ratio > 1:
                g1q /= g_ratio
            else:
                g2q *= g_ratio
            g1_x, g1_y = g1q
            g2_x, g2_y = g2q

            # draw the g vectors
            ax_legend.arrow(
                x=0,
                y=0,
                dx=g1_y * scale_gvects,
                dy=g1_x * scale_gvects,
                color=color_gvects,
                length_includes_head=True,
                width=0.005,
                head_width=0.05,
            )
            ax_legend.arrow(
                x=0,
                y=0,
                dx=g2_y * scale_gvects,
                dy=g2_x * scale_gvects,
                color=color_gvects,
                length_includes_head=True,
                width=0.005,
                head_width=0.05,
            )
            ax_legend.text(
                x=g1_y * scale_gvects * 1.2,
                y=g1_x * scale_gvects * 1.2,
                s=r"$g_1$",
                fontsize=12,
                color=color_gvects,
                horizontalalignment="center",
                verticalalignment="center",
            )
            ax_legend.text(
                x=g2_y * scale_gvects * 1.2,
                y=g2_x * scale_gvects * 1.2,
                s=r"$g_2$",
                fontsize=12,
                color=color_gvects,
                horizontalalignment="center",
                verticalalignment="center",
            )

        # find center and extent
        xmin = np.min([0, 0, xaxis_vectx, yaxis_vectx])
        xmax = np.max([0, 0, xaxis_vectx, yaxis_vectx])
        ymin = np.min([0, 0, xaxis_vecty, yaxis_vecty])
        ymax = np.max([0, 0, xaxis_vecty, yaxis_vecty])
        if show_gvects:
            xmin = np.min([xmin, g1_x, g2_x])
            xmax = np.max([xmax, g1_x, g2_x])
            ymin = np.min([ymin, g1_y, g2_y])
            ymax = np.max([ymax, g1_y, g2_y])
        x0 = np.mean([xmin, xmax])
        y0 = np.mean([ymin, ymax])
        xL = (xmax - x0) * legend_camera_length
        yL = (ymax - y0) * legend_camera_length

        # set the extent and aspect
        ax_legend.set_xlim([y0 - yL, y0 + yL])
        ax_legend.set_ylim([x0 - xL, x0 + xL])
        ax_legend.invert_yaxis()
        ax_legend.set_aspect("equal")
        ax_legend.axis("off")

    # show/return
    if not returnfig:
        plt.show()
        return
    else:
        axs = ((ax11, ax12), (ax21, ax22))
        return fig, axs<|MERGE_RESOLUTION|>--- conflicted
+++ resolved
@@ -507,22 +507,13 @@
 def show_origin_fit(
     data,
     plot_range = None,
-<<<<<<< HEAD
-=======
     axsize = (3,3),
->>>>>>> 4037730c
     ):
     """
     Show the measured, fit, and residuals of the origin positions.
 
     Parameters
     ----------
-<<<<<<< HEAD
-    data (DataCube or Calibration or (3,2)-tuple of arrays
-        ((qx0_meas,qy0_meas),(qx0_fit,qy0_fit),(qx0_residuals,qy0_residuals))
-    plot_range: float
-        Plotting range in pixels, i.e. vmin,vmax = -plot_range,plot_range
-=======
     data: (DataCube or Calibration or (3,2)-tuple of arrays    
         ((qx0_meas,qy0_meas),(qx0_fit,qy0_fit),(qx0_residuals,qy0_residuals))
     plot_range: (tuple, list, or np.array)
@@ -532,7 +523,6 @@
 
     Returns
     -------
->>>>>>> 4037730c
 
 
     """
@@ -555,39 +545,6 @@
     else:
         raise Exception("data must be of type Datacube or Calibration or tuple")
 
-<<<<<<< HEAD
-    if plot_range is None:
-        show_image_grid(
-            get_ar=lambda i: [
-                qx0_meas,
-                qx0_fit,
-                qx0_residuals,
-                qy0_meas,
-                qy0_fit,
-                qy0_residuals,
-            ][i],
-            H=2,
-            W=3,
-            cmap="RdBu_r",
-        )
-    else:
-        show_image_grid(
-            get_ar=lambda i: [
-                qx0_meas - np.median(qx0_meas),
-                qx0_fit - np.median(qx0_fit),
-                qx0_residuals,
-                qy0_meas - np.median(qy0_meas),
-                qy0_fit - np.median(qy0_fit),
-                qy0_residuals,
-            ][i],
-            H=2,
-            W=3,
-            cmap="RdBu_r",
-            intensity_range = 'absolute',
-            vmin = -plot_range,
-            vmax = plot_range,
-        )
-=======
     # Centered intensity plots
     qx0_meas_plot = qx0_meas - np.median(qx0_meas)
     qy0_meas_plot = qy0_meas - np.median(qy0_meas)
@@ -623,7 +580,6 @@
         vmax = plot_range[1],
         axsize = axsize,
     )
->>>>>>> 4037730c
 
 
 def show_selected_dps(
