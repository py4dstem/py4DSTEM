--- conflicted
+++ resolved
@@ -408,14 +408,9 @@
     else:
         raise Exception
 
-<<<<<<< HEAD
     # Create the masked array applying the user mask (this is done before the 
     # vmin and vmax are determined so the mask affects those)
     _ar = np.ma.array(data=_ar.data,mask=np.logical_or(~_mask, ar.mask))
-=======
-    # init array
-    _ar = np.ma.array(data=_ar.data,mask=~_mask)
->>>>>>> 4fee9dc9
 
     # Set the clipvalues
     if intensity_range == 'manual':
