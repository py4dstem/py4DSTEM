--- conflicted
+++ resolved
@@ -257,16 +257,16 @@
         R_Nx,
         R_Ny,
         int(Q_Nx / bin_factor),
-        bin_factor,
-        int(Q_Ny / bin_factor),
+    bin_factor,
+    int(Q_Ny / bin_factor),
         bin_factor,
     ).sum(axis=(3, 5)).astype(dtype)
 
     # set dim vectors
     Qpixsize = datacube.calibration.get_Q_pixel_size() * bin_factor
     Qpixunits = datacube.calibration.get_Q_pixel_units()
-    
-    
+
+    # set dims
     datacube.set_dim(
         2,
         [0,Qpixsize],
@@ -283,14 +283,11 @@
     # set calibration pixel size
     datacube.calibration.set_Q_pixel_size(Qpixsize)
 
-<<<<<<< HEAD
     # remake Cartesian coordinate system
     datacube.qyy,datacube.qxx = np.meshgrid(
         np.arange(0,datacube.Q_Ny),
         np.arange(0,datacube.Q_Nx)
     )
-=======
->>>>>>> ebfc104e
 
     # return
     return datacube
