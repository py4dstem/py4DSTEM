--- conflicted
+++ resolved
@@ -99,17 +99,8 @@
     Returns:
         (PointList): the Bragg peak positions and correlation intensities
     """
-<<<<<<< HEAD
     if find_spec("crystal4D") is None:
         raise ImportError("Import Error: Please install crystal4D before proceeding")
-=======
-    try:
-        import crystal4D
-    except ModuleNotFoundError:
-        raise ModuleNotFoundError(
-            "Import Error: Please install crystal4D before proceeding"
-        )
->>>>>>> e6b6ade3
     try:
         import tensorflow as tf
     except ModuleNotFoundError:
@@ -259,17 +250,8 @@
         correlation intensities at each scan position (Rx,Ry).
     """
 
-<<<<<<< HEAD
     if find_spec("crystal4D") is None:
         raise ImportError("Import Error: Please install crystal4D before proceeding")
-=======
-    try:
-        import crystal4D
-    except ModuleNotFoundError:
-        raise ModuleNotFoundError(
-            "Import Error: Please install crystal4D before proceeding"
-        )
->>>>>>> e6b6ade3
 
     assert len(Rx) == len(Ry)
     peaks = []
@@ -443,17 +425,8 @@
         (PointListArray): the Bragg peak positions and correlation intensities
     """
 
-<<<<<<< HEAD
     if find_spec("crystal4D") is None:
         raise ImportError("Import Error: Please install crystal4D before proceeding")
-=======
-    try:
-        import crystal4D
-    except ModuleNotFoundError:
-        raise ModuleNotFoundError(
-            "Import Error: Please install crystal4D before proceeding"
-        )
->>>>>>> e6b6ade3
 
     # Make the peaks PointListArray
     # dtype = [('qx',float),('qy',float),('intensity',float)]
@@ -660,15 +633,8 @@
     Returns:
         (PointListArray): the Bragg peak positions and correlation intensities
     """
-<<<<<<< HEAD
     if find_spec("crystal4D") is None:
         raise ImportError("Please install crystal4D before proceeding")
-=======
-    try:
-        import crystal4D
-    except ModuleNotFoundError:
-        raise ModuleNotFoundError("Please install crystal4D before proceeding")
->>>>>>> e6b6ade3
 
     def _parse_distributed(distributed):
         import os
