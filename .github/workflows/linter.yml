name: Lint with super-linter@v5-slim

on:
  push:
    branches: [ "dev" ]
  pull_request:
    branches: [ "dev" ]

jobs:
  run-lint:
    runs-on: ubuntu-latest
    steps:
      - name: Checkout code
        uses: actions/checkout@v4
        with:
          # Full git history is needed to get a proper list of changed files within `super-linter`
          fetch-depth: 0

      - name: Lint Code Base
<<<<<<< HEAD
        uses: github/super-linter@v5
=======
        uses: super-linter/super-linter/slim@v5 # updated to latest slim as quicker to download 
>>>>>>> 4936f9e3
        env:
          VALIDATE_ALL_CODEBASE: false # only check changes
          VALIDATE_PYTHON_FLAKE8: true # lint with flake8
          DEFAULT_BRANCH: "dev" # set default branch to dev
          GITHUB_TOKEN: ${{ secrets.GITHUB_TOKEN }} # for github things
          # FILTER_REGEX_EXCLUDE: .*test/.* # exclude test dirs
          FILTER_REGEX_EXCLUDE: .*__init__.py/.* # exclude test dirs
          FILTER_REGEX_INCLUDE: .*py4DSTEM/.* # only look for py4DSTEM
          LINTER_RULES_PATH: / # set toplevel dir as the path to look for rules
          PYTHON_FLAKE8_CONFIG_FILE: .flake8 # set specific config file<|MERGE_RESOLUTION|>--- conflicted
+++ resolved
@@ -17,11 +17,7 @@
           fetch-depth: 0
 
       - name: Lint Code Base
-<<<<<<< HEAD
-        uses: github/super-linter@v5
-=======
         uses: super-linter/super-linter/slim@v5 # updated to latest slim as quicker to download 
->>>>>>> 4936f9e3
         env:
           VALIDATE_ALL_CODEBASE: false # only check changes
           VALIDATE_PYTHON_FLAKE8: true # lint with flake8
